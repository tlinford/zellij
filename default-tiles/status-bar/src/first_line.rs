use ansi_term::{ANSIStrings, Style};
use zellij_tile::prelude::*;

use crate::colors::{BLACK, BRIGHT_GRAY, GRAY, GREEN, RED, WHITE};
use crate::{LinePart, ARROW_SEPARATOR};

struct CtrlKeyShortcut {
    mode: CtrlKeyMode,
    action: CtrlKeyAction,
}

impl CtrlKeyShortcut {
    pub fn new(mode: CtrlKeyMode, action: CtrlKeyAction) -> Self {
        CtrlKeyShortcut { mode, action }
    }
}

enum CtrlKeyAction {
    Lock,
    Pane,
    Tab,
    Resize,
    Scroll,
    Quit,
}

enum CtrlKeyMode {
    Unselected,
    Selected,
    Disabled,
}

impl CtrlKeyShortcut {
    pub fn full_text(&self) -> String {
        match self.action {
            CtrlKeyAction::Lock => String::from("LOCK"),
            CtrlKeyAction::Pane => String::from("PANE"),
            CtrlKeyAction::Tab => String::from("TAB"),
            CtrlKeyAction::Resize => String::from("RESIZE"),
            CtrlKeyAction::Scroll => String::from("SCROLL"),
            CtrlKeyAction::Quit => String::from("QUIT"),
        }
    }
    pub fn shortened_text(&self) -> String {
        match self.action {
            CtrlKeyAction::Lock => String::from("LOCK"),
            CtrlKeyAction::Pane => String::from("ane"),
            CtrlKeyAction::Tab => String::from("ab"),
            CtrlKeyAction::Resize => String::from("esize"),
            CtrlKeyAction::Scroll => String::from("croll"),
            CtrlKeyAction::Quit => String::from("uit"),
        }
    }
    pub fn letter_shortcut(&self) -> char {
        match self.action {
            CtrlKeyAction::Lock => 'g',
            CtrlKeyAction::Pane => 'p',
            CtrlKeyAction::Tab => 't',
            CtrlKeyAction::Resize => 'r',
            CtrlKeyAction::Scroll => 's',
            CtrlKeyAction::Quit => 'q',
        }
    }
}

fn unselected_mode_shortcut(letter: char, text: &str) -> LinePart {
    let prefix_separator = Style::new().fg(GRAY).on(BRIGHT_GRAY).paint(ARROW_SEPARATOR);
    let char_left_separator = Style::new()
        .bold()
        .fg(BLACK)
        .on(BRIGHT_GRAY)
        .bold()
        .paint(" <");
    let char_shortcut = Style::new()
        .bold()
        .fg(RED)
        .on(BRIGHT_GRAY)
        .bold()
        .paint(letter.to_string());
    let char_right_separator = Style::new()
        .bold()
        .fg(BLACK)
        .on(BRIGHT_GRAY)
        .bold()
        .paint(">");
    let styled_text = Style::new()
        .fg(BLACK)
        .on(BRIGHT_GRAY)
        .bold()
        .paint(format!("{} ", text));
    let suffix_separator = Style::new().fg(BRIGHT_GRAY).on(GRAY).paint(ARROW_SEPARATOR);
    LinePart {
<<<<<<< HEAD
        part: format!(
            "{}",
            ANSIStrings(&[
                prefix_separator,
                char_left_separator,
                char_shortcut,
                char_right_separator,
                styled_text,
                suffix_separator
            ])
        ),
        len: text.chars().count() + 7, // 2 for the arrows, 3 for the char separators, 1 for the character, 1 for the text padding
=======
        part: ANSIStrings(&[
            prefix_separator,
            char_left_separator,
            char_shortcut,
            char_right_separator,
            styled_text,
            suffix_separator,
        ])
        .to_string(),
        len: text.chars().count() + 6, // 2 for the arrows, 3 for the char separators, 1 for the character
>>>>>>> 9cb2b727
    }
}

fn selected_mode_shortcut(letter: char, text: &str) -> LinePart {
    let prefix_separator = Style::new().fg(GRAY).on(GREEN).paint(ARROW_SEPARATOR);
    let char_left_separator = Style::new().bold().fg(BLACK).on(GREEN).bold().paint(" <");
    let char_shortcut = Style::new()
        .bold()
        .fg(RED)
        .on(GREEN)
        .bold()
        .paint(letter.to_string());
    let char_right_separator = Style::new().bold().fg(BLACK).on(GREEN).bold().paint(">");
    let styled_text = Style::new()
        .fg(BLACK)
        .on(GREEN)
        .bold()
        .paint(format!("{} ", text));
    let suffix_separator = Style::new().fg(GREEN).on(GRAY).paint(ARROW_SEPARATOR);
    LinePart {
<<<<<<< HEAD
        part: format!(
            "{}",
            ANSIStrings(&[
                prefix_separator,
                char_left_separator,
                char_shortcut,
                char_right_separator,
                styled_text,
                suffix_separator
            ])
        ),
        len: text.chars().count() + 7, // 2 for the arrows, 3 for the char separators, 1 for the character, 1 for the text padding
=======
        part: ANSIStrings(&[
            prefix_separator,
            char_left_separator,
            char_shortcut,
            char_right_separator,
            styled_text,
            suffix_separator,
        ])
        .to_string(),
        len: text.chars().count() + 6, // 2 for the arrows, 3 for the char separators, 1 for the character
>>>>>>> 9cb2b727
    }
}

fn disabled_mode_shortcut(text: &str) -> LinePart {
    let prefix_separator = Style::new().fg(GRAY).on(BRIGHT_GRAY).paint(ARROW_SEPARATOR);
    let styled_text = Style::new()
        .fg(GRAY)
        .on(BRIGHT_GRAY)
        .dimmed()
        .paint(format!("{} ", text));
    let suffix_separator = Style::new().fg(BRIGHT_GRAY).on(GRAY).paint(ARROW_SEPARATOR);
    LinePart {
        part: format!("{}{}{}", prefix_separator, styled_text, suffix_separator),
        len: text.chars().count() + 2 + 1, // 2 for the arrows, 1 for the padding in the end
    }
}

fn selected_mode_shortcut_single_letter(letter: char) -> LinePart {
    let char_shortcut_text = format!(" {} ", letter);
    let len = char_shortcut_text.chars().count() + 4; // 2 for the arrows, 2 for the padding
    let prefix_separator = Style::new().fg(GRAY).on(GREEN).paint(ARROW_SEPARATOR);
    let char_shortcut = Style::new()
        .bold()
        .fg(RED)
        .on(GREEN)
        .bold()
        .paint(char_shortcut_text);
    let suffix_separator = Style::new().fg(GREEN).on(GRAY).paint(ARROW_SEPARATOR);
    LinePart {
        part: ANSIStrings(&[prefix_separator, char_shortcut, suffix_separator]).to_string(),
        len,
    }
}

fn unselected_mode_shortcut_single_letter(letter: char) -> LinePart {
    let char_shortcut_text = format!(" {} ", letter);
    let len = char_shortcut_text.chars().count() + 4; // 2 for the arrows, 2 for the padding
    let prefix_separator = Style::new().fg(GRAY).on(BRIGHT_GRAY).paint(ARROW_SEPARATOR);
    let char_shortcut = Style::new()
        .bold()
        .fg(RED)
        .on(BRIGHT_GRAY)
        .bold()
        .paint(char_shortcut_text);
    let suffix_separator = Style::new().fg(BRIGHT_GRAY).on(GRAY).paint(ARROW_SEPARATOR);
    LinePart {
        part: ANSIStrings(&[prefix_separator, char_shortcut, suffix_separator]).to_string(),
        len,
    }
}

fn full_ctrl_key(key: &CtrlKeyShortcut) -> LinePart {
    let full_text = key.full_text();
    let letter_shortcut = key.letter_shortcut();
    match key.mode {
        CtrlKeyMode::Unselected => {
            unselected_mode_shortcut(letter_shortcut, &format!(" {}", full_text))
        }
        CtrlKeyMode::Selected => {
            selected_mode_shortcut(letter_shortcut, &format!(" {}", full_text))
        }
        CtrlKeyMode::Disabled => {
            disabled_mode_shortcut(&format!(" <{}> {}", letter_shortcut, full_text))
        }
    }
}

fn shortened_ctrl_key(key: &CtrlKeyShortcut) -> LinePart {
    let shortened_text = key.shortened_text();
    let letter_shortcut = key.letter_shortcut();
    let shortened_text = match key.action {
        CtrlKeyAction::Lock => format!(" {}", shortened_text),
        _ => shortened_text,
    };
    match key.mode {
        CtrlKeyMode::Unselected => unselected_mode_shortcut(letter_shortcut, &shortened_text),
        CtrlKeyMode::Selected => selected_mode_shortcut(letter_shortcut, &shortened_text),
        CtrlKeyMode::Disabled => {
            disabled_mode_shortcut(&format!(" <{}>{}", letter_shortcut, shortened_text))
        }
    }
}

fn single_letter_ctrl_key(key: &CtrlKeyShortcut) -> LinePart {
    let letter_shortcut = key.letter_shortcut();
    match key.mode {
        CtrlKeyMode::Unselected => unselected_mode_shortcut_single_letter(letter_shortcut),
        CtrlKeyMode::Selected => selected_mode_shortcut_single_letter(letter_shortcut),
        CtrlKeyMode::Disabled => disabled_mode_shortcut(&format!(" {}", letter_shortcut)),
    }
}

fn key_indicators(max_len: usize, keys: &[CtrlKeyShortcut]) -> LinePart {
    let mut line_part = LinePart::default();
    for ctrl_key in keys {
        let key = full_ctrl_key(ctrl_key);
        line_part.part = format!("{}{}", line_part.part, key.part);
        line_part.len += key.len;
    }
    if line_part.len < max_len {
        return line_part;
    }
    line_part = LinePart::default();
    for ctrl_key in keys {
        let key = shortened_ctrl_key(ctrl_key);
        line_part.part = format!("{}{}", line_part.part, key.part);
        line_part.len += key.len;
    }
    if line_part.len < max_len {
        return line_part;
    }
    line_part = LinePart::default();
    for ctrl_key in keys {
        let key = single_letter_ctrl_key(ctrl_key);
        line_part.part = format!("{}{}", line_part.part, key.part);
        line_part.len += key.len;
    }
    if line_part.len < max_len {
        return line_part;
    }
    line_part = LinePart::default();
    line_part
}

pub fn superkey() -> LinePart {
    let prefix_text = " Ctrl + ";
    let prefix = Style::new().fg(WHITE).on(GRAY).bold().paint(prefix_text);
    LinePart {
        part: prefix.to_string(),
        len: prefix_text.chars().count(),
    }
}

pub fn ctrl_keys(help: &ModeInfo, max_len: usize) -> LinePart {
    match &help.mode {
        InputMode::Locked => key_indicators(
            max_len,
            &[
                CtrlKeyShortcut::new(CtrlKeyMode::Selected, CtrlKeyAction::Lock),
                CtrlKeyShortcut::new(CtrlKeyMode::Disabled, CtrlKeyAction::Pane),
                CtrlKeyShortcut::new(CtrlKeyMode::Disabled, CtrlKeyAction::Tab),
                CtrlKeyShortcut::new(CtrlKeyMode::Disabled, CtrlKeyAction::Resize),
                CtrlKeyShortcut::new(CtrlKeyMode::Disabled, CtrlKeyAction::Scroll),
                CtrlKeyShortcut::new(CtrlKeyMode::Disabled, CtrlKeyAction::Quit),
            ],
        ),
        InputMode::Resize => key_indicators(
            max_len,
            &[
                CtrlKeyShortcut::new(CtrlKeyMode::Unselected, CtrlKeyAction::Lock),
                CtrlKeyShortcut::new(CtrlKeyMode::Unselected, CtrlKeyAction::Pane),
                CtrlKeyShortcut::new(CtrlKeyMode::Unselected, CtrlKeyAction::Tab),
                CtrlKeyShortcut::new(CtrlKeyMode::Selected, CtrlKeyAction::Resize),
                CtrlKeyShortcut::new(CtrlKeyMode::Unselected, CtrlKeyAction::Scroll),
                CtrlKeyShortcut::new(CtrlKeyMode::Unselected, CtrlKeyAction::Quit),
            ],
        ),
        InputMode::Pane => key_indicators(
            max_len,
            &[
                CtrlKeyShortcut::new(CtrlKeyMode::Unselected, CtrlKeyAction::Lock),
                CtrlKeyShortcut::new(CtrlKeyMode::Selected, CtrlKeyAction::Pane),
                CtrlKeyShortcut::new(CtrlKeyMode::Unselected, CtrlKeyAction::Tab),
                CtrlKeyShortcut::new(CtrlKeyMode::Unselected, CtrlKeyAction::Resize),
                CtrlKeyShortcut::new(CtrlKeyMode::Unselected, CtrlKeyAction::Scroll),
                CtrlKeyShortcut::new(CtrlKeyMode::Unselected, CtrlKeyAction::Quit),
            ],
        ),
        InputMode::Tab | InputMode::RenameTab => key_indicators(
            max_len,
            &[
                CtrlKeyShortcut::new(CtrlKeyMode::Unselected, CtrlKeyAction::Lock),
                CtrlKeyShortcut::new(CtrlKeyMode::Unselected, CtrlKeyAction::Pane),
                CtrlKeyShortcut::new(CtrlKeyMode::Selected, CtrlKeyAction::Tab),
                CtrlKeyShortcut::new(CtrlKeyMode::Unselected, CtrlKeyAction::Resize),
                CtrlKeyShortcut::new(CtrlKeyMode::Unselected, CtrlKeyAction::Scroll),
                CtrlKeyShortcut::new(CtrlKeyMode::Unselected, CtrlKeyAction::Quit),
            ],
        ),
        InputMode::Scroll => key_indicators(
            max_len,
            &[
                CtrlKeyShortcut::new(CtrlKeyMode::Unselected, CtrlKeyAction::Lock),
                CtrlKeyShortcut::new(CtrlKeyMode::Unselected, CtrlKeyAction::Pane),
                CtrlKeyShortcut::new(CtrlKeyMode::Unselected, CtrlKeyAction::Tab),
                CtrlKeyShortcut::new(CtrlKeyMode::Unselected, CtrlKeyAction::Resize),
                CtrlKeyShortcut::new(CtrlKeyMode::Selected, CtrlKeyAction::Scroll),
                CtrlKeyShortcut::new(CtrlKeyMode::Unselected, CtrlKeyAction::Quit),
            ],
        ),
        InputMode::Normal => key_indicators(
            max_len,
            &[
                CtrlKeyShortcut::new(CtrlKeyMode::Unselected, CtrlKeyAction::Lock),
                CtrlKeyShortcut::new(CtrlKeyMode::Unselected, CtrlKeyAction::Pane),
                CtrlKeyShortcut::new(CtrlKeyMode::Unselected, CtrlKeyAction::Tab),
                CtrlKeyShortcut::new(CtrlKeyMode::Unselected, CtrlKeyAction::Resize),
                CtrlKeyShortcut::new(CtrlKeyMode::Unselected, CtrlKeyAction::Scroll),
                CtrlKeyShortcut::new(CtrlKeyMode::Unselected, CtrlKeyAction::Quit),
            ],
        ),
    }
}<|MERGE_RESOLUTION|>--- conflicted
+++ resolved
@@ -90,20 +90,6 @@
         .paint(format!("{} ", text));
     let suffix_separator = Style::new().fg(BRIGHT_GRAY).on(GRAY).paint(ARROW_SEPARATOR);
     LinePart {
-<<<<<<< HEAD
-        part: format!(
-            "{}",
-            ANSIStrings(&[
-                prefix_separator,
-                char_left_separator,
-                char_shortcut,
-                char_right_separator,
-                styled_text,
-                suffix_separator
-            ])
-        ),
-        len: text.chars().count() + 7, // 2 for the arrows, 3 for the char separators, 1 for the character, 1 for the text padding
-=======
         part: ANSIStrings(&[
             prefix_separator,
             char_left_separator,
@@ -113,8 +99,7 @@
             suffix_separator,
         ])
         .to_string(),
-        len: text.chars().count() + 6, // 2 for the arrows, 3 for the char separators, 1 for the character
->>>>>>> 9cb2b727
+        len: text.chars().count() + 7, // 2 for the arrows, 3 for the char separators, 1 for the character, 1 for the text padding
     }
 }
 
@@ -135,20 +120,6 @@
         .paint(format!("{} ", text));
     let suffix_separator = Style::new().fg(GREEN).on(GRAY).paint(ARROW_SEPARATOR);
     LinePart {
-<<<<<<< HEAD
-        part: format!(
-            "{}",
-            ANSIStrings(&[
-                prefix_separator,
-                char_left_separator,
-                char_shortcut,
-                char_right_separator,
-                styled_text,
-                suffix_separator
-            ])
-        ),
-        len: text.chars().count() + 7, // 2 for the arrows, 3 for the char separators, 1 for the character, 1 for the text padding
-=======
         part: ANSIStrings(&[
             prefix_separator,
             char_left_separator,
@@ -158,8 +129,7 @@
             suffix_separator,
         ])
         .to_string(),
-        len: text.chars().count() + 6, // 2 for the arrows, 3 for the char separators, 1 for the character
->>>>>>> 9cb2b727
+        len: text.chars().count() + 7, // 2 for the arrows, 3 for the char separators, 1 for the character, 1 for the text padding
     }
 }
 
