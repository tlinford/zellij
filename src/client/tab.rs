//! `Tab`s holds multiple panes. It tracks their coordinates (x/y) and size,
//! as well as how they should be resized

<<<<<<< HEAD
use crate::client::pane_resizer::PaneResizer;
use crate::common::{AppInstruction, SenderWithContext};
=======
use crate::boundaries::colors;
use crate::common::{input::handler::parse_keys, AppInstruction, SenderWithContext};
>>>>>>> 9cb2b727
use crate::layout::Layout;
use crate::panes::{PaneId, PositionAndSize, TerminalPane};
use crate::pty_bus::{PtyInstruction, VteEvent};
use crate::wasm_vm::PluginInstruction;
use crate::{boundaries::Boundaries, panes::PluginPane};
<<<<<<< HEAD
use crate::{os_input_output::OsApi, utils::shared::adjust_to_size};
use serde::{Deserialize, Serialize};
=======
use crate::{os_input_output::OsApi, utils::shared::pad_to_size};
>>>>>>> 9cb2b727
use std::os::unix::io::RawFd;
use std::{
    cmp::Reverse,
    collections::{BTreeMap, HashSet},
};
use std::{io::Write, sync::mpsc::channel};
use zellij_tile::data::{Event, ModeInfo};

const CURSOR_HEIGHT_WIDTH_RATIO: usize = 4; // this is not accurate and kind of a magic number, TODO: look into this
const MIN_TERMINAL_HEIGHT: usize = 2;
const MIN_TERMINAL_WIDTH: usize = 4;

type BorderAndPaneIds = (usize, Vec<PaneId>);

fn split_vertically_with_gap(rect: &PositionAndSize) -> (PositionAndSize, PositionAndSize) {
    let width_of_each_half = (rect.columns - 1) / 2;
    let mut first_rect = *rect;
    let mut second_rect = *rect;
    if rect.columns % 2 == 0 {
        first_rect.columns = width_of_each_half + 1;
    } else {
        first_rect.columns = width_of_each_half;
    }
    second_rect.x = first_rect.x + first_rect.columns + 1;
    second_rect.columns = width_of_each_half;
    (first_rect, second_rect)
}

fn split_horizontally_with_gap(rect: &PositionAndSize) -> (PositionAndSize, PositionAndSize) {
    let height_of_each_half = (rect.rows - 1) / 2;
    let mut first_rect = *rect;
    let mut second_rect = *rect;
    if rect.rows % 2 == 0 {
        first_rect.rows = height_of_each_half + 1;
    } else {
        first_rect.rows = height_of_each_half;
    }
    second_rect.y = first_rect.y + first_rect.rows + 1;
    second_rect.rows = height_of_each_half;
    (first_rect, second_rect)
}

pub struct Tab {
    pub index: usize,
    pub position: usize,
    pub name: String,
    panes: BTreeMap<PaneId, Box<dyn Pane>>,
    panes_to_hide: HashSet<PaneId>,
    active_terminal: Option<PaneId>,
    max_panes: Option<usize>,
    full_screen_ws: PositionAndSize,
    fullscreen_is_active: bool,
    os_api: Box<dyn OsApi>,
    pub send_pty_instructions: SenderWithContext<PtyInstruction>,
    pub send_plugin_instructions: SenderWithContext<PluginInstruction>,
    pub send_app_instructions: SenderWithContext<AppInstruction>,
    expansion_boundary: Option<PositionAndSize>,
<<<<<<< HEAD
    should_clear_display_before_rendering: bool,
}

#[derive(Clone, Debug, Default, Serialize, Deserialize)]
pub struct TabData {
    /* subset of fields to publish to plugins */
    pub position: usize,
    pub name: String,
    pub active: bool,
=======
    pub mode_info: ModeInfo,
>>>>>>> 9cb2b727
}

// FIXME: Use a struct that has a pane_type enum, to reduce all of the duplication
pub trait Pane {
    fn x(&self) -> usize;
    fn y(&self) -> usize;
    fn rows(&self) -> usize;
    fn columns(&self) -> usize;
    fn reset_size_and_position_override(&mut self);
    fn change_pos_and_size(&mut self, position_and_size: &PositionAndSize);
    fn override_size_and_position(&mut self, x: usize, y: usize, size: &PositionAndSize);
    fn handle_event(&mut self, event: VteEvent);
    fn cursor_coordinates(&self) -> Option<(usize, usize)>;
    fn adjust_input_to_terminal(&self, input_bytes: Vec<u8>) -> Vec<u8>;

    fn position_and_size_override(&self) -> Option<PositionAndSize>;
    fn should_render(&self) -> bool;
    fn set_should_render(&mut self, should_render: bool);
    fn selectable(&self) -> bool;
    fn set_selectable(&mut self, selectable: bool);
    fn set_invisible_borders(&mut self, invisible_borders: bool);
    fn set_max_height(&mut self, max_height: usize);
    fn render(&mut self) -> Option<String>;
    fn pid(&self) -> PaneId;
    fn reduce_height_down(&mut self, count: usize);
    fn increase_height_down(&mut self, count: usize);
    fn increase_height_up(&mut self, count: usize);
    fn reduce_height_up(&mut self, count: usize);
    fn increase_width_right(&mut self, count: usize);
    fn reduce_width_right(&mut self, count: usize);
    fn reduce_width_left(&mut self, count: usize);
    fn increase_width_left(&mut self, count: usize);
    fn push_down(&mut self, count: usize);
    fn push_right(&mut self, count: usize);
    fn pull_left(&mut self, count: usize);
    fn pull_up(&mut self, count: usize);
    fn scroll_up(&mut self, count: usize);
    fn scroll_down(&mut self, count: usize);
    fn clear_scroll(&mut self);

    fn right_boundary_x_coords(&self) -> usize {
        self.x() + self.columns()
    }
    fn bottom_boundary_y_coords(&self) -> usize {
        self.y() + self.rows()
    }
    fn is_directly_right_of(&self, other: &dyn Pane) -> bool {
        self.x() == other.x() + other.columns() + 1
    }
    fn is_directly_left_of(&self, other: &dyn Pane) -> bool {
        self.x() + self.columns() + 1 == other.x()
    }
    fn is_directly_below(&self, other: &dyn Pane) -> bool {
        self.y() == other.y() + other.rows() + 1
    }
    fn is_directly_above(&self, other: &dyn Pane) -> bool {
        self.y() + self.rows() + 1 == other.y()
    }
    fn horizontally_overlaps_with(&self, other: &dyn Pane) -> bool {
        (self.y() >= other.y() && self.y() <= (other.y() + other.rows()))
            || ((self.y() + self.rows()) <= (other.y() + other.rows())
                && (self.y() + self.rows()) > other.y())
            || (self.y() <= other.y() && (self.y() + self.rows() >= (other.y() + other.rows())))
            || (other.y() <= self.y() && (other.y() + other.rows() >= (self.y() + self.rows())))
    }
    fn get_horizontal_overlap_with(&self, other: &dyn Pane) -> usize {
        std::cmp::min(self.y() + self.rows(), other.y() + other.rows())
            - std::cmp::max(self.y(), other.y())
    }
    fn vertically_overlaps_with(&self, other: &dyn Pane) -> bool {
        (self.x() >= other.x() && self.x() <= (other.x() + other.columns()))
            || ((self.x() + self.columns()) <= (other.x() + other.columns())
                && (self.x() + self.columns()) > other.x())
            || (self.x() <= other.x()
                && (self.x() + self.columns() >= (other.x() + other.columns())))
            || (other.x() <= self.x()
                && (other.x() + other.columns() >= (self.x() + self.columns())))
    }
    fn get_vertical_overlap_with(&self, other: &dyn Pane) -> usize {
        std::cmp::min(self.x() + self.columns(), other.x() + other.columns())
            - std::cmp::max(self.x(), other.x())
    }
    fn position_and_size(&self) -> PositionAndSize {
        PositionAndSize {
            x: self.x(),
            y: self.y(),
            columns: self.columns(),
            rows: self.rows(),
        }
    }
    fn can_increase_height_by(&self, increase_by: usize) -> bool {
        self.max_height()
            .map(|max_height| self.rows() + increase_by <= max_height)
            .unwrap_or(true)
    }
    fn can_increase_width_by(&self, increase_by: usize) -> bool {
        self.max_width()
            .map(|max_width| self.columns() + increase_by <= max_width)
            .unwrap_or(true)
    }
    fn can_reduce_height_by(&self, reduce_by: usize) -> bool {
        self.rows() > reduce_by && self.rows() - reduce_by >= self.min_height()
    }
    fn can_reduce_width_by(&self, reduce_by: usize) -> bool {
        self.columns() > reduce_by && self.columns() - reduce_by >= self.min_width()
    }
    fn min_width(&self) -> usize {
        MIN_TERMINAL_WIDTH
    }
    fn min_height(&self) -> usize {
        MIN_TERMINAL_HEIGHT
    }
    fn max_width(&self) -> Option<usize> {
        None
    }
    fn max_height(&self) -> Option<usize> {
        None
    }
    fn invisible_borders(&self) -> bool {
        false
    }
}

impl Tab {
    // FIXME: Too many arguments here! Maybe bundle all of the senders for the whole program in a struct?
    pub fn new(
        index: usize,
        position: usize,
        name: String,
        full_screen_ws: &PositionAndSize,
        mut os_api: Box<dyn OsApi>,
        send_pty_instructions: SenderWithContext<PtyInstruction>,
        send_plugin_instructions: SenderWithContext<PluginInstruction>,
        send_app_instructions: SenderWithContext<AppInstruction>,
        max_panes: Option<usize>,
        pane_id: Option<PaneId>,
        mode_info: ModeInfo,
    ) -> Self {
        let panes = if let Some(PaneId::Terminal(pid)) = pane_id {
            let new_terminal = TerminalPane::new(pid, *full_screen_ws);
            os_api.set_terminal_size_using_fd(
                new_terminal.pid,
                new_terminal.columns() as u16,
                new_terminal.rows() as u16,
            );
            let mut panes: BTreeMap<PaneId, Box<dyn Pane>> = BTreeMap::new();
            panes.insert(PaneId::Terminal(pid), Box::new(new_terminal));
            panes
        } else {
            BTreeMap::new()
        };
        Tab {
            index,
            position,
            panes,
            name,
            max_panes,
            panes_to_hide: HashSet::new(),
            active_terminal: pane_id,
            full_screen_ws: *full_screen_ws,
            fullscreen_is_active: false,
            os_api,
            send_app_instructions,
            send_pty_instructions,
            send_plugin_instructions,
            expansion_boundary: None,
<<<<<<< HEAD
            should_clear_display_before_rendering: false,
=======
            mode_info,
>>>>>>> 9cb2b727
        }
    }

    pub fn apply_layout(&mut self, layout: Layout, new_pids: Vec<RawFd>) {
        // TODO: this should be an attribute on Screen instead of full_screen_ws
        let free_space = PositionAndSize {
            x: 0,
            y: 0,
            rows: self.full_screen_ws.rows,
            columns: self.full_screen_ws.columns,
        };
        self.panes_to_hide.clear();
        let positions_in_layout = layout.position_panes_in_space(&free_space);
        let mut positions_and_size = positions_in_layout.iter();
        for (pane_kind, terminal_pane) in self.panes.iter_mut() {
            // for now the layout only supports terminal panes
            if let PaneId::Terminal(pid) = pane_kind {
                match positions_and_size.next() {
                    Some((_, position_and_size)) => {
                        terminal_pane.reset_size_and_position_override();
                        terminal_pane.change_pos_and_size(&position_and_size);
                        self.os_api.set_terminal_size_using_fd(
                            *pid,
                            position_and_size.columns as u16,
                            position_and_size.rows as u16,
                        );
                    }
                    None => {
                        // we filled the entire layout, no room for this pane
                        // TODO: handle active terminal
                        self.panes_to_hide.insert(PaneId::Terminal(*pid));
                    }
                }
            }
        }
        let mut new_pids = new_pids.iter();
        for (layout, position_and_size) in positions_and_size {
            // Just a regular terminal
            if layout.expansion_boundary {
                self.expansion_boundary = Some(*position_and_size);
            }
            if let Some(plugin) = &layout.plugin {
                let (pid_tx, pid_rx) = channel();
                self.send_plugin_instructions
                    .send(PluginInstruction::Load(pid_tx, plugin.clone()))
                    .unwrap();
                let pid = pid_rx.recv().unwrap();
                let new_plugin = PluginPane::new(
                    pid,
                    *position_and_size,
                    self.send_plugin_instructions.clone(),
                );
                self.panes.insert(PaneId::Plugin(pid), Box::new(new_plugin));
                // Send an initial mode update to the newly loaded plugin only!
                self.send_plugin_instructions
                    .send(PluginInstruction::Update(
                        Some(pid),
                        Event::ModeUpdate(self.mode_info.clone()),
                    ))
                    .unwrap();
            } else {
                // there are still panes left to fill, use the pids we received in this method
                let pid = new_pids.next().unwrap(); // if this crashes it means we got less pids than there are panes in this layout
                let new_terminal = TerminalPane::new(*pid, *position_and_size);
                self.os_api.set_terminal_size_using_fd(
                    new_terminal.pid,
                    new_terminal.columns() as u16,
                    new_terminal.rows() as u16,
                );
                self.panes
                    .insert(PaneId::Terminal(*pid), Box::new(new_terminal));
            }
        }
        for unused_pid in new_pids {
            // this is a bit of a hack and happens because we don't have any central location that
            // can query the screen as to how many panes it needs to create a layout
            // fixing this will require a bit of an architecture change
            self.send_pty_instructions
                .send(PtyInstruction::ClosePane(PaneId::Terminal(*unused_pid)))
                .unwrap();
        }
        self.active_terminal = self.panes.iter().map(|(id, _)| id.to_owned()).next();
        self.render();
    }
    pub fn new_pane(&mut self, pid: PaneId) {
        self.close_down_to_max_terminals();
        if self.fullscreen_is_active {
            self.toggle_active_pane_fullscreen();
        }
        if !self.has_panes() {
            if let PaneId::Terminal(term_pid) = pid {
                let new_terminal = TerminalPane::new(term_pid, self.full_screen_ws);
                self.os_api.set_terminal_size_using_fd(
                    new_terminal.pid,
                    new_terminal.columns() as u16,
                    new_terminal.rows() as u16,
                );
                self.panes.insert(pid, Box::new(new_terminal));
                self.active_terminal = Some(pid);
            }
        } else {
            // TODO: check minimum size of active terminal

            let (_largest_terminal_size, terminal_id_to_split) = self.get_panes().fold(
                (0, None),
                |(current_largest_terminal_size, current_terminal_id_to_split),
                 id_and_terminal_to_check| {
                    let (id_of_terminal_to_check, terminal_to_check) = id_and_terminal_to_check;
                    let terminal_size = (terminal_to_check.rows() * CURSOR_HEIGHT_WIDTH_RATIO)
                        * terminal_to_check.columns();
                    let terminal_pos_and_size = terminal_to_check.position_and_size();
                    let terminal_can_be_split = terminal_to_check.columns() >= MIN_TERMINAL_WIDTH
                        && self.pos_and_size_is_within_expansion_boundary(terminal_pos_and_size)
                        && terminal_to_check.rows() >= MIN_TERMINAL_HEIGHT
                        && ((terminal_to_check.columns() > terminal_to_check.min_width() * 2)
                            || (terminal_to_check.rows() > terminal_to_check.min_height() * 2));
                    if terminal_can_be_split && terminal_size > current_largest_terminal_size {
                        (terminal_size, Some(*id_of_terminal_to_check))
                    } else {
                        (current_largest_terminal_size, current_terminal_id_to_split)
                    }
                },
            );
            if terminal_id_to_split.is_none() {
                self.send_pty_instructions
                    .send(PtyInstruction::ClosePane(pid)) // we can't open this pane, close the pty
                    .unwrap();
                return; // likely no terminal large enough to split
            }
            let terminal_id_to_split = terminal_id_to_split.unwrap();
            let terminal_to_split = self.panes.get_mut(&terminal_id_to_split).unwrap();
            let terminal_ws = PositionAndSize {
                rows: terminal_to_split.rows(),
                columns: terminal_to_split.columns(),
                x: terminal_to_split.x(),
                y: terminal_to_split.y(),
            };
            if terminal_to_split.rows() * CURSOR_HEIGHT_WIDTH_RATIO > terminal_to_split.columns()
                && terminal_to_split.rows() > terminal_to_split.min_height() * 2
            {
                if let PaneId::Terminal(term_pid) = pid {
                    let (top_winsize, bottom_winsize) = split_horizontally_with_gap(&terminal_ws);
                    let new_terminal = TerminalPane::new(term_pid, bottom_winsize);
                    self.os_api.set_terminal_size_using_fd(
                        new_terminal.pid,
                        bottom_winsize.columns as u16,
                        bottom_winsize.rows as u16,
                    );
                    terminal_to_split.change_pos_and_size(&top_winsize);
                    self.panes.insert(pid, Box::new(new_terminal));
                    if let PaneId::Terminal(terminal_id_to_split) = terminal_id_to_split {
                        self.os_api.set_terminal_size_using_fd(
                            terminal_id_to_split,
                            top_winsize.columns as u16,
                            top_winsize.rows as u16,
                        );
                    }
                    self.active_terminal = Some(pid);
                }
            } else if terminal_to_split.columns() > terminal_to_split.min_width() * 2 {
                if let PaneId::Terminal(term_pid) = pid {
                    let (left_winsize, right_winsize) = split_vertically_with_gap(&terminal_ws);
                    let new_terminal = TerminalPane::new(term_pid, right_winsize);
                    self.os_api.set_terminal_size_using_fd(
                        new_terminal.pid,
                        right_winsize.columns as u16,
                        right_winsize.rows as u16,
                    );
                    terminal_to_split.change_pos_and_size(&left_winsize);
                    self.panes.insert(pid, Box::new(new_terminal));
                    if let PaneId::Terminal(terminal_id_to_split) = terminal_id_to_split {
                        self.os_api.set_terminal_size_using_fd(
                            terminal_id_to_split,
                            left_winsize.columns as u16,
                            left_winsize.rows as u16,
                        );
                    }
                }
            }
            self.active_terminal = Some(pid);
            self.render();
        }
    }
    pub fn horizontal_split(&mut self, pid: PaneId) {
        self.close_down_to_max_terminals();
        if self.fullscreen_is_active {
            self.toggle_active_pane_fullscreen();
        }
        if !self.has_panes() {
            if let PaneId::Terminal(term_pid) = pid {
                let new_terminal = TerminalPane::new(term_pid, self.full_screen_ws);
                self.os_api.set_terminal_size_using_fd(
                    new_terminal.pid,
                    new_terminal.columns() as u16,
                    new_terminal.rows() as u16,
                );
                self.panes.insert(pid, Box::new(new_terminal));
                self.active_terminal = Some(pid);
            }
        } else if let PaneId::Terminal(term_pid) = pid {
            // TODO: check minimum size of active terminal
            let active_pane_id = &self.get_active_pane_id().unwrap();
            let active_pane = self.panes.get_mut(active_pane_id).unwrap();
            if active_pane.rows() < MIN_TERMINAL_HEIGHT * 2 + 1 {
                self.send_pty_instructions
                    .send(PtyInstruction::ClosePane(pid)) // we can't open this pane, close the pty
                    .unwrap();
                return;
            }
            let terminal_ws = PositionAndSize {
                x: active_pane.x(),
                y: active_pane.y(),
                rows: active_pane.rows(),
                columns: active_pane.columns(),
            };
            let (top_winsize, bottom_winsize) = split_horizontally_with_gap(&terminal_ws);

            active_pane.change_pos_and_size(&top_winsize);

            let new_terminal = TerminalPane::new(term_pid, bottom_winsize);
            self.os_api.set_terminal_size_using_fd(
                new_terminal.pid,
                bottom_winsize.columns as u16,
                bottom_winsize.rows as u16,
            );
            self.panes.insert(pid, Box::new(new_terminal));

            if let PaneId::Terminal(active_terminal_pid) = active_pane_id {
                self.os_api.set_terminal_size_using_fd(
                    *active_terminal_pid,
                    top_winsize.columns as u16,
                    top_winsize.rows as u16,
                );
            }

            self.active_terminal = Some(pid);
            self.render();
        }
    }
    pub fn vertical_split(&mut self, pid: PaneId) {
        self.close_down_to_max_terminals();
        if self.fullscreen_is_active {
            self.toggle_active_pane_fullscreen();
        }
        if !self.has_panes() {
            if let PaneId::Terminal(term_pid) = pid {
                let new_terminal = TerminalPane::new(term_pid, self.full_screen_ws);
                self.os_api.set_terminal_size_using_fd(
                    new_terminal.pid,
                    new_terminal.columns() as u16,
                    new_terminal.rows() as u16,
                );
                self.panes.insert(pid, Box::new(new_terminal));
                self.active_terminal = Some(pid);
            }
        } else if let PaneId::Terminal(term_pid) = pid {
            // TODO: check minimum size of active terminal
            let active_pane_id = &self.get_active_pane_id().unwrap();
            let active_pane = self.panes.get_mut(active_pane_id).unwrap();
            if active_pane.columns() < MIN_TERMINAL_WIDTH * 2 + 1 {
                self.send_pty_instructions
                    .send(PtyInstruction::ClosePane(pid)) // we can't open this pane, close the pty
                    .unwrap();
                return;
            }
            let terminal_ws = PositionAndSize {
                x: active_pane.x(),
                y: active_pane.y(),
                rows: active_pane.rows(),
                columns: active_pane.columns(),
            };
            let (left_winsize, right_winsize) = split_vertically_with_gap(&terminal_ws);

            active_pane.change_pos_and_size(&left_winsize);

            let new_terminal = TerminalPane::new(term_pid, right_winsize);
            self.os_api.set_terminal_size_using_fd(
                new_terminal.pid,
                right_winsize.columns as u16,
                right_winsize.rows as u16,
            );
            self.panes.insert(pid, Box::new(new_terminal));

            if let PaneId::Terminal(active_terminal_pid) = active_pane_id {
                self.os_api.set_terminal_size_using_fd(
                    *active_terminal_pid,
                    left_winsize.columns as u16,
                    left_winsize.rows as u16,
                );
            }

            self.active_terminal = Some(pid);
            self.render();
        }
    }
    pub fn get_active_pane(&self) -> Option<&dyn Pane> {
        // FIXME: Could use Option::map() here
        match self.get_active_pane_id() {
            Some(active_pane) => self.panes.get(&active_pane).map(Box::as_ref),
            None => None,
        }
    }
    fn get_active_pane_id(&self) -> Option<PaneId> {
        self.active_terminal
    }
    fn get_active_terminal_id(&self) -> Option<RawFd> {
        // FIXME: Is there a better way to do this?
        if let Some(PaneId::Terminal(pid)) = self.active_terminal {
            Some(pid)
        } else {
            None
        }
    }
    pub fn handle_pty_event(&mut self, pid: RawFd, event: VteEvent) {
        // if we don't have the terminal in self.terminals it's probably because
        // of a race condition where the terminal was created in pty_bus but has not
        // yet been created in Screen. These events are currently not buffered, so
        // if you're debugging seemingly randomly missing stdout data, this is
        // the reason
        if let Some(terminal_output) = self.panes.get_mut(&PaneId::Terminal(pid)) {
            terminal_output.handle_event(event);
        }
    }
    pub fn write_to_active_terminal(&mut self, input_bytes: Vec<u8>) {
        match self.get_active_pane_id() {
            Some(PaneId::Terminal(active_terminal_id)) => {
                let active_terminal = self.get_active_pane().unwrap();
                let mut adjusted_input = active_terminal.adjust_input_to_terminal(input_bytes);
                self.os_api
                    .write_to_tty_stdin(active_terminal_id, &mut adjusted_input)
                    .expect("failed to write to terminal");
                self.os_api
                    .tcdrain(active_terminal_id)
                    .expect("failed to drain terminal");
            }
            Some(PaneId::Plugin(pid)) => {
                for key in parse_keys(&input_bytes) {
                    self.send_plugin_instructions
                        .send(PluginInstruction::Update(Some(pid), Event::KeyPress(key)))
                        .unwrap()
                }
            }
            _ => {}
        }
    }
    pub fn get_active_terminal_cursor_position(&self) -> Option<(usize, usize)> {
        // (x, y)
        let active_terminal = &self.get_active_pane()?;
        active_terminal
            .cursor_coordinates()
            .map(|(x_in_terminal, y_in_terminal)| {
                let x = active_terminal.x() + x_in_terminal;
                let y = active_terminal.y() + y_in_terminal;
                (x, y)
            })
    }
    pub fn toggle_active_pane_fullscreen(&mut self) {
        if let Some(active_pane_id) = self.get_active_pane_id() {
            if self.fullscreen_is_active {
                for terminal_id in self.panes_to_hide.iter() {
                    self.panes
                        .get_mut(terminal_id)
                        .unwrap()
                        .set_should_render(true);
                }
                self.panes_to_hide.clear();
                let active_terminal = self.panes.get_mut(&active_pane_id).unwrap();
                active_terminal.reset_size_and_position_override();
            } else {
                let expand_to = self.expansion_boundary.unwrap_or(self.full_screen_ws);
                let panes = self.get_panes();
                let pane_ids_to_hide = panes.filter_map(|(&id, pane)| {
                    let position_and_size_for_pane = pane.position_and_size();
                    if id != active_pane_id
                        && self
                            .pos_and_size_is_within_expansion_boundary(position_and_size_for_pane)
                    {
                        Some(id)
                    } else {
                        None
                    }
                });
                self.panes_to_hide = pane_ids_to_hide.collect();
                let active_terminal = self.panes.get_mut(&active_pane_id).unwrap();
                active_terminal.override_size_and_position(expand_to.x, expand_to.y, &expand_to);
            }
            let active_terminal = self.panes.get(&active_pane_id).unwrap();
            if let PaneId::Terminal(active_pid) = active_pane_id {
                self.os_api.set_terminal_size_using_fd(
                    active_pid,
                    active_terminal.columns() as u16,
                    active_terminal.rows() as u16,
                );
            }
            self.render();
            self.toggle_fullscreen_is_active();
        }
    }
    pub fn toggle_fullscreen_is_active(&mut self) {
        self.fullscreen_is_active = !self.fullscreen_is_active;
    }
    pub fn render(&mut self) {
        if self.active_terminal.is_none() {
            // we might not have an active terminal if we closed the last pane
            // in that case, we should not render as the app is exiting
            return;
        }
        let mut stdout = self.os_api.get_stdout_writer();
        let mut boundaries = Boundaries::new(
            self.full_screen_ws.columns as u16,
            self.full_screen_ws.rows as u16,
        );
        let hide_cursor = "\u{1b}[?25l";
        stdout
            .write_all(&hide_cursor.as_bytes())
            .expect("cannot write to stdout");
<<<<<<< HEAD
        if self.should_clear_display_before_rendering {
            let clear_display = "\u{1b}[2J";
            stdout
                .write_all(&clear_display.as_bytes())
                .expect("cannot write to stdout");
            self.should_clear_display_before_rendering = false;
        }
        for (kind, pane) in self.panes.iter_mut() {
            if !self.panes_to_hide.contains(&pane.pid()) {
                boundaries.add_rect(pane.as_ref());
                if let Some(vte_output) = pane.render() {
=======
        for (kind, terminal) in self.panes.iter_mut() {
            if !self.panes_to_hide.contains(&terminal.pid()) {
                match self.active_terminal.unwrap() == terminal.pid() {
                    true => boundaries.add_rect(
                        terminal.as_ref(),
                        self.mode_info.mode,
                        Some(colors::GREEN),
                    ),
                    false => boundaries.add_rect(terminal.as_ref(), self.mode_info.mode, None),
                }
                if let Some(vte_output) = terminal.render() {
>>>>>>> 9cb2b727
                    let vte_output = if let PaneId::Terminal(_) = kind {
                        vte_output
                    } else {
                        adjust_to_size(&vte_output, pane.rows(), pane.columns())
                    };
                    // FIXME: Use Termion for cursor and style clearing?
                    write!(
                        stdout,
                        "\u{1b}[{};{}H\u{1b}[m{}",
                        pane.y() + 1,
                        pane.x() + 1,
                        vte_output
                    )
                    .expect("cannot write to stdout");
                }
            }
        }

        // TODO: only render (and calculate) boundaries if there was a resize
        let vte_output = boundaries.vte_output();
        stdout
            .write_all(&vte_output.as_bytes())
            .expect("cannot write to stdout");

        match self.get_active_terminal_cursor_position() {
            Some((cursor_position_x, cursor_position_y)) => {
                let show_cursor = "\u{1b}[?25h";
                let goto_cursor_position = format!(
                    "\u{1b}[{};{}H\u{1b}[m",
                    cursor_position_y + 1,
                    cursor_position_x + 1
                ); // goto row/col
                stdout
                    .write_all(&show_cursor.as_bytes())
                    .expect("cannot write to stdout");
                stdout
                    .write_all(&goto_cursor_position.as_bytes())
                    .expect("cannot write to stdout");
                stdout.flush().expect("could not flush");
            }
            None => {
                let hide_cursor = "\u{1b}[?25l";
                stdout
                    .write_all(&hide_cursor.as_bytes())
                    .expect("cannot write to stdout");
                stdout.flush().expect("could not flush");
            }
        }
    }
    fn get_panes(&self) -> impl Iterator<Item = (&PaneId, &Box<dyn Pane>)> {
        self.panes.iter()
    }
    // FIXME: This is some shameful duplication...
    fn get_selectable_panes(&self) -> impl Iterator<Item = (&PaneId, &Box<dyn Pane>)> {
        self.panes.iter().filter(|(_, p)| p.selectable())
    }
    fn has_panes(&self) -> bool {
        let mut all_terminals = self.get_panes();
        all_terminals.next().is_some()
    }
    fn has_selectable_panes(&self) -> bool {
        let mut all_terminals = self.get_selectable_panes();
        all_terminals.next().is_some()
    }
    fn next_active_pane(&self, panes: Vec<PaneId>) -> Option<PaneId> {
        panes
            .into_iter()
            .rev()
            .find(|pid| self.panes.get(pid).unwrap().selectable())
    }
    fn pane_ids_directly_left_of(&self, id: &PaneId) -> Option<Vec<PaneId>> {
        let mut ids = vec![];
        let terminal_to_check = self.panes.get(id).unwrap();
        if terminal_to_check.x() == 0 {
            return None;
        }
        for (&pid, terminal) in self.get_panes() {
            if terminal.x() + terminal.columns() == terminal_to_check.x() - 1 {
                ids.push(pid);
            }
        }
        if ids.is_empty() {
            None
        } else {
            Some(ids)
        }
    }
    fn pane_ids_directly_right_of(&self, id: &PaneId) -> Option<Vec<PaneId>> {
        let mut ids = vec![];
        let terminal_to_check = self.panes.get(id).unwrap();
        for (&pid, terminal) in self.get_panes() {
            if terminal.x() == terminal_to_check.x() + terminal_to_check.columns() + 1 {
                ids.push(pid);
            }
        }
        if ids.is_empty() {
            None
        } else {
            Some(ids)
        }
    }
    fn pane_ids_directly_below(&self, id: &PaneId) -> Option<Vec<PaneId>> {
        let mut ids = vec![];
        let terminal_to_check = self.panes.get(id).unwrap();
        for (&pid, terminal) in self.get_panes() {
            if terminal.y() == terminal_to_check.y() + terminal_to_check.rows() + 1 {
                ids.push(pid);
            }
        }
        if ids.is_empty() {
            None
        } else {
            Some(ids)
        }
    }
    fn pane_ids_directly_above(&self, id: &PaneId) -> Option<Vec<PaneId>> {
        let mut ids = vec![];
        let terminal_to_check = self.panes.get(id).unwrap();
        for (&pid, terminal) in self.get_panes() {
            if terminal.y() + terminal.rows() + 1 == terminal_to_check.y() {
                ids.push(pid);
            }
        }
        if ids.is_empty() {
            None
        } else {
            Some(ids)
        }
    }
    fn panes_top_aligned_with_pane(&self, pane: &dyn Pane) -> Vec<&dyn Pane> {
        self.panes
            .keys()
            .map(|t_id| self.panes.get(&t_id).unwrap().as_ref())
            .filter(|terminal| terminal.pid() != pane.pid() && terminal.y() == pane.y())
            .collect()
    }
    fn panes_bottom_aligned_with_pane(&self, pane: &dyn Pane) -> Vec<&dyn Pane> {
        self.panes
            .keys()
            .map(|t_id| self.panes.get(&t_id).unwrap().as_ref())
            .filter(|terminal| {
                terminal.pid() != pane.pid()
                    && terminal.y() + terminal.rows() == pane.y() + pane.rows()
            })
            .collect()
    }
    fn panes_right_aligned_with_pane(&self, pane: &dyn Pane) -> Vec<&dyn Pane> {
        self.panes
            .keys()
            .map(|t_id| self.panes.get(&t_id).unwrap().as_ref())
            .filter(|terminal| {
                terminal.pid() != pane.pid()
                    && terminal.x() + terminal.columns() == pane.x() + pane.columns()
            })
            .collect()
    }
    fn panes_left_aligned_with_pane(&self, pane: &dyn Pane) -> Vec<&dyn Pane> {
        self.panes
            .keys()
            .map(|t_id| self.panes.get(&t_id).unwrap().as_ref())
            .filter(|terminal| terminal.pid() != pane.pid() && terminal.x() == pane.x())
            .collect()
    }
    fn right_aligned_contiguous_panes_above(
        &self,
        id: &PaneId,
        terminal_borders_to_the_right: &HashSet<usize>,
    ) -> BorderAndPaneIds {
        let mut terminals = vec![];
        let terminal_to_check = self
            .panes
            .get(id)
            .expect("terminal id does not exist")
            .as_ref();
        let mut right_aligned_terminals = self.panes_right_aligned_with_pane(terminal_to_check);
        // terminals that are next to each other up to current
        right_aligned_terminals.sort_by_key(|a| Reverse(a.y()));
        for terminal in right_aligned_terminals {
            let terminal_to_check = terminals.last().unwrap_or(&terminal_to_check);
            if terminal.y() + terminal.rows() + 1 == terminal_to_check.y() {
                terminals.push(terminal);
            }
        }
        // top-most border aligned with a pane border to the right
        let mut top_resize_border = 0;
        for terminal in &terminals {
            let bottom_terminal_boundary = terminal.y() + terminal.rows();
            if terminal_borders_to_the_right
                .get(&(bottom_terminal_boundary + 1))
                .is_some()
                && top_resize_border < bottom_terminal_boundary
            {
                top_resize_border = bottom_terminal_boundary + 1;
            }
        }
        terminals.retain(|terminal| terminal.y() >= top_resize_border);
        // if there are no adjacent panes to resize, we use the border of the main pane we're
        // resizing
        let top_resize_border = if terminals.is_empty() {
            terminal_to_check.y()
        } else {
            top_resize_border
        };
        let terminal_ids: Vec<PaneId> = terminals.iter().map(|t| t.pid()).collect();
        (top_resize_border, terminal_ids)
    }
    fn right_aligned_contiguous_panes_below(
        &self,
        id: &PaneId,
        terminal_borders_to_the_right: &HashSet<usize>,
    ) -> BorderAndPaneIds {
        let mut terminals = vec![];
        let terminal_to_check = self
            .panes
            .get(id)
            .expect("terminal id does not exist")
            .as_ref();
        let mut right_aligned_terminals = self.panes_right_aligned_with_pane(terminal_to_check);
        // terminals that are next to each other up to current
        right_aligned_terminals.sort_by_key(|a| a.y());
        for terminal in right_aligned_terminals {
            let terminal_to_check = terminals.last().unwrap_or(&terminal_to_check);
            if terminal.y() == terminal_to_check.y() + terminal_to_check.rows() + 1 {
                terminals.push(terminal);
            }
        }
        // bottom-most border aligned with a pane border to the right
        let mut bottom_resize_border = self.full_screen_ws.rows;
        for terminal in &terminals {
            let top_terminal_boundary = terminal.y();
            if terminal_borders_to_the_right
                .get(&(top_terminal_boundary))
                .is_some()
                && top_terminal_boundary < bottom_resize_border
            {
                bottom_resize_border = top_terminal_boundary;
            }
        }
        terminals.retain(|terminal| terminal.y() + terminal.rows() <= bottom_resize_border);
        // if there are no adjacent panes to resize, we use the border of the main pane we're
        // resizing
        let bottom_resize_border = if terminals.is_empty() {
            terminal_to_check.y() + terminal_to_check.rows()
        } else {
            bottom_resize_border
        };
        let terminal_ids: Vec<PaneId> = terminals.iter().map(|t| t.pid()).collect();
        (bottom_resize_border, terminal_ids)
    }
    fn left_aligned_contiguous_panes_above(
        &self,
        id: &PaneId,
        terminal_borders_to_the_left: &HashSet<usize>,
    ) -> BorderAndPaneIds {
        let mut terminals = vec![];
        let terminal_to_check = self
            .panes
            .get(id)
            .expect("terminal id does not exist")
            .as_ref();
        let mut left_aligned_terminals = self.panes_left_aligned_with_pane(terminal_to_check);
        // terminals that are next to each other up to current
        left_aligned_terminals.sort_by_key(|a| Reverse(a.y()));
        for terminal in left_aligned_terminals {
            let terminal_to_check = terminals.last().unwrap_or(&terminal_to_check);
            if terminal.y() + terminal.rows() + 1 == terminal_to_check.y() {
                terminals.push(terminal);
            }
        }
        // top-most border aligned with a pane border to the right
        let mut top_resize_border = 0;
        for terminal in &terminals {
            let bottom_terminal_boundary = terminal.y() + terminal.rows();
            if terminal_borders_to_the_left
                .get(&(bottom_terminal_boundary + 1))
                .is_some()
                && top_resize_border < bottom_terminal_boundary
            {
                top_resize_border = bottom_terminal_boundary + 1;
            }
        }
        terminals.retain(|terminal| terminal.y() >= top_resize_border);
        // if there are no adjacent panes to resize, we use the border of the main pane we're
        // resizing
        let top_resize_border = if terminals.is_empty() {
            terminal_to_check.y()
        } else {
            top_resize_border
        };
        let terminal_ids: Vec<PaneId> = terminals.iter().map(|t| t.pid()).collect();
        (top_resize_border, terminal_ids)
    }
    fn left_aligned_contiguous_panes_below(
        &self,
        id: &PaneId,
        terminal_borders_to_the_left: &HashSet<usize>,
    ) -> BorderAndPaneIds {
        let mut terminals = vec![];
        let terminal_to_check = self
            .panes
            .get(id)
            .expect("terminal id does not exist")
            .as_ref();
        let mut left_aligned_terminals = self.panes_left_aligned_with_pane(terminal_to_check);
        // terminals that are next to each other up to current
        left_aligned_terminals.sort_by_key(|a| a.y());
        for terminal in left_aligned_terminals {
            let terminal_to_check = terminals.last().unwrap_or(&terminal_to_check);
            if terminal.y() == terminal_to_check.y() + terminal_to_check.rows() + 1 {
                terminals.push(terminal);
            }
        }
        // bottom-most border aligned with a pane border to the left
        let mut bottom_resize_border = self.full_screen_ws.rows;
        for terminal in &terminals {
            let top_terminal_boundary = terminal.y();
            if terminal_borders_to_the_left
                .get(&(top_terminal_boundary))
                .is_some()
                && top_terminal_boundary < bottom_resize_border
            {
                bottom_resize_border = top_terminal_boundary;
            }
        }
        terminals.retain(|terminal| {
            // terminal.y() + terminal.rows() < bottom_resize_border
            terminal.y() + terminal.rows() <= bottom_resize_border
        });
        // if there are no adjacent panes to resize, we use the border of the main pane we're
        // resizing
        let bottom_resize_border = if terminals.is_empty() {
            terminal_to_check.y() + terminal_to_check.rows()
        } else {
            bottom_resize_border
        };
        let terminal_ids: Vec<PaneId> = terminals.iter().map(|t| t.pid()).collect();
        (bottom_resize_border, terminal_ids)
    }
    fn top_aligned_contiguous_panes_to_the_left(
        &self,
        id: &PaneId,
        terminal_borders_above: &HashSet<usize>,
    ) -> BorderAndPaneIds {
        let mut terminals = vec![];
        let terminal_to_check = self
            .panes
            .get(id)
            .expect("terminal id does not exist")
            .as_ref();
        let mut top_aligned_terminals = self.panes_top_aligned_with_pane(terminal_to_check);
        // terminals that are next to each other up to current
        top_aligned_terminals.sort_by_key(|a| Reverse(a.x()));
        for terminal in top_aligned_terminals {
            let terminal_to_check = terminals.last().unwrap_or(&terminal_to_check);
            if terminal.x() + terminal.columns() + 1 == terminal_to_check.x() {
                terminals.push(terminal);
            }
        }
        // leftmost border aligned with a pane border above
        let mut left_resize_border = 0;
        for terminal in &terminals {
            let right_terminal_boundary = terminal.x() + terminal.columns();
            if terminal_borders_above
                .get(&(right_terminal_boundary + 1))
                .is_some()
                && left_resize_border < right_terminal_boundary
            {
                left_resize_border = right_terminal_boundary + 1;
            }
        }
        terminals.retain(|terminal| terminal.x() >= left_resize_border);
        // if there are no adjacent panes to resize, we use the border of the main pane we're
        // resizing
        let left_resize_border = if terminals.is_empty() {
            terminal_to_check.x()
        } else {
            left_resize_border
        };
        let terminal_ids: Vec<PaneId> = terminals.iter().map(|t| t.pid()).collect();
        (left_resize_border, terminal_ids)
    }
    fn top_aligned_contiguous_panes_to_the_right(
        &self,
        id: &PaneId,
        terminal_borders_above: &HashSet<usize>,
    ) -> BorderAndPaneIds {
        let mut terminals = vec![];
        let terminal_to_check = self.panes.get(id).unwrap().as_ref();
        let mut top_aligned_terminals = self.panes_top_aligned_with_pane(terminal_to_check);
        // terminals that are next to each other up to current
        top_aligned_terminals.sort_by_key(|a| a.x());
        for terminal in top_aligned_terminals {
            let terminal_to_check = terminals.last().unwrap_or(&terminal_to_check);
            if terminal.x() == terminal_to_check.x() + terminal_to_check.columns() + 1 {
                terminals.push(terminal);
            }
        }
        // rightmost border aligned with a pane border above
        let mut right_resize_border = self.full_screen_ws.columns;
        for terminal in &terminals {
            let left_terminal_boundary = terminal.x();
            if terminal_borders_above
                .get(&left_terminal_boundary)
                .is_some()
                && right_resize_border > left_terminal_boundary
            {
                right_resize_border = left_terminal_boundary;
            }
        }
        terminals.retain(|terminal| terminal.x() + terminal.columns() <= right_resize_border);
        // if there are no adjacent panes to resize, we use the border of the main pane we're
        // resizing
        let right_resize_border = if terminals.is_empty() {
            terminal_to_check.x() + terminal_to_check.columns()
        } else {
            right_resize_border
        };
        let terminal_ids: Vec<PaneId> = terminals.iter().map(|t| t.pid()).collect();
        (right_resize_border, terminal_ids)
    }
    fn bottom_aligned_contiguous_panes_to_the_left(
        &self,
        id: &PaneId,
        terminal_borders_below: &HashSet<usize>,
    ) -> BorderAndPaneIds {
        let mut terminals = vec![];
        let terminal_to_check = self.panes.get(id).unwrap().as_ref();
        let mut bottom_aligned_terminals = self.panes_bottom_aligned_with_pane(terminal_to_check);
        bottom_aligned_terminals.sort_by_key(|a| Reverse(a.x()));
        // terminals that are next to each other up to current
        for terminal in bottom_aligned_terminals {
            let terminal_to_check = terminals.last().unwrap_or(&terminal_to_check);
            if terminal.x() + terminal.columns() + 1 == terminal_to_check.x() {
                terminals.push(terminal);
            }
        }
        // leftmost border aligned with a pane border above
        let mut left_resize_border = 0;
        for terminal in &terminals {
            let right_terminal_boundary = terminal.x() + terminal.columns();
            if terminal_borders_below
                .get(&(right_terminal_boundary + 1))
                .is_some()
                && left_resize_border < right_terminal_boundary
            {
                left_resize_border = right_terminal_boundary + 1;
            }
        }
        terminals.retain(|terminal| terminal.x() >= left_resize_border);
        // if there are no adjacent panes to resize, we use the border of the main pane we're
        // resizing
        let left_resize_border = if terminals.is_empty() {
            terminal_to_check.x()
        } else {
            left_resize_border
        };
        let terminal_ids: Vec<PaneId> = terminals.iter().map(|t| t.pid()).collect();
        (left_resize_border, terminal_ids)
    }
    fn bottom_aligned_contiguous_panes_to_the_right(
        &self,
        id: &PaneId,
        terminal_borders_below: &HashSet<usize>,
    ) -> BorderAndPaneIds {
        let mut terminals = vec![];
        let terminal_to_check = self.panes.get(id).unwrap().as_ref();
        let mut bottom_aligned_terminals = self.panes_bottom_aligned_with_pane(terminal_to_check);
        bottom_aligned_terminals.sort_by_key(|a| a.x());
        // terminals that are next to each other up to current
        for terminal in bottom_aligned_terminals {
            let terminal_to_check = terminals.last().unwrap_or(&terminal_to_check);
            if terminal.x() == terminal_to_check.x() + terminal_to_check.columns() + 1 {
                terminals.push(terminal);
            }
        }
        // leftmost border aligned with a pane border above
        let mut right_resize_border = self.full_screen_ws.columns;
        for terminal in &terminals {
            let left_terminal_boundary = terminal.x();
            if terminal_borders_below
                .get(&left_terminal_boundary)
                .is_some()
                && right_resize_border > left_terminal_boundary
            {
                right_resize_border = left_terminal_boundary;
            }
        }
        terminals.retain(|terminal| terminal.x() + terminal.columns() <= right_resize_border);
        let right_resize_border = if terminals.is_empty() {
            terminal_to_check.x() + terminal_to_check.columns()
        } else {
            right_resize_border
        };
        let terminal_ids: Vec<PaneId> = terminals.iter().map(|t| t.pid()).collect();
        (right_resize_border, terminal_ids)
    }
    fn reduce_pane_height_down(&mut self, id: &PaneId, count: usize) {
        let terminal = self.panes.get_mut(id).unwrap();
        terminal.reduce_height_down(count);
        if let PaneId::Terminal(pid) = id {
            self.os_api.set_terminal_size_using_fd(
                *pid,
                terminal.columns() as u16,
                terminal.rows() as u16,
            );
        }
    }
    fn reduce_pane_height_up(&mut self, id: &PaneId, count: usize) {
        let terminal = self.panes.get_mut(id).unwrap();
        terminal.reduce_height_up(count);
        if let PaneId::Terminal(pid) = id {
            self.os_api.set_terminal_size_using_fd(
                *pid,
                terminal.columns() as u16,
                terminal.rows() as u16,
            );
        }
    }
    fn increase_pane_height_down(&mut self, id: &PaneId, count: usize) {
        let terminal = self.panes.get_mut(id).unwrap();
        terminal.increase_height_down(count);
        if let PaneId::Terminal(pid) = terminal.pid() {
            self.os_api.set_terminal_size_using_fd(
                pid,
                terminal.columns() as u16,
                terminal.rows() as u16,
            );
        }
    }
    fn increase_pane_height_up(&mut self, id: &PaneId, count: usize) {
        let terminal = self.panes.get_mut(id).unwrap();
        terminal.increase_height_up(count);
        if let PaneId::Terminal(pid) = terminal.pid() {
            self.os_api.set_terminal_size_using_fd(
                pid,
                terminal.columns() as u16,
                terminal.rows() as u16,
            );
        }
    }
    fn increase_pane_width_right(&mut self, id: &PaneId, count: usize) {
        let terminal = self.panes.get_mut(id).unwrap();
        terminal.increase_width_right(count);
        if let PaneId::Terminal(pid) = terminal.pid() {
            self.os_api.set_terminal_size_using_fd(
                pid,
                terminal.columns() as u16,
                terminal.rows() as u16,
            );
        }
    }
    fn increase_pane_width_left(&mut self, id: &PaneId, count: usize) {
        let terminal = self.panes.get_mut(id).unwrap();
        terminal.increase_width_left(count);
        if let PaneId::Terminal(pid) = terminal.pid() {
            self.os_api.set_terminal_size_using_fd(
                pid,
                terminal.columns() as u16,
                terminal.rows() as u16,
            );
        }
    }
    fn reduce_pane_width_right(&mut self, id: &PaneId, count: usize) {
        let terminal = self.panes.get_mut(id).unwrap();
        terminal.reduce_width_right(count);
        if let PaneId::Terminal(pid) = terminal.pid() {
            self.os_api.set_terminal_size_using_fd(
                pid,
                terminal.columns() as u16,
                terminal.rows() as u16,
            );
        }
    }
    fn reduce_pane_width_left(&mut self, id: &PaneId, count: usize) {
        let terminal = self.panes.get_mut(id).unwrap();
        terminal.reduce_width_left(count);
        if let PaneId::Terminal(pid) = terminal.pid() {
            self.os_api.set_terminal_size_using_fd(
                pid,
                terminal.columns() as u16,
                terminal.rows() as u16,
            );
        }
    }
    fn pane_is_between_vertical_borders(
        &self,
        id: &PaneId,
        left_border_x: usize,
        right_border_x: usize,
    ) -> bool {
        let terminal = self
            .panes
            .get(id)
            .expect("could not find terminal to check between borders");
        terminal.x() >= left_border_x && terminal.x() + terminal.columns() <= right_border_x
    }
    fn pane_is_between_horizontal_borders(
        &self,
        id: &PaneId,
        top_border_y: usize,
        bottom_border_y: usize,
    ) -> bool {
        let terminal = self
            .panes
            .get(id)
            .expect("could not find terminal to check between borders");
        terminal.y() >= top_border_y && terminal.y() + terminal.rows() <= bottom_border_y
    }
    fn reduce_pane_and_surroundings_up(&mut self, id: &PaneId, count: usize) {
        let mut terminals_below = self
            .pane_ids_directly_below(&id)
            .expect("can't reduce pane size up if there are no terminals below");
        let terminal_borders_below: HashSet<usize> = terminals_below
            .iter()
            .map(|t| self.panes.get(t).unwrap().x())
            .collect();
        let (left_resize_border, terminals_to_the_left) =
            self.bottom_aligned_contiguous_panes_to_the_left(&id, &terminal_borders_below);
        let (right_resize_border, terminals_to_the_right) =
            self.bottom_aligned_contiguous_panes_to_the_right(&id, &terminal_borders_below);
        terminals_below.retain(|t| {
            self.pane_is_between_vertical_borders(t, left_resize_border, right_resize_border)
        });
        self.reduce_pane_height_up(&id, count);
        for terminal_id in terminals_below {
            self.increase_pane_height_up(&terminal_id, count);
        }
        for terminal_id in terminals_to_the_left
            .iter()
            .chain(terminals_to_the_right.iter())
        {
            self.reduce_pane_height_up(&terminal_id, count);
        }
    }
    fn reduce_pane_and_surroundings_down(&mut self, id: &PaneId, count: usize) {
        let mut terminals_above = self
            .pane_ids_directly_above(&id)
            .expect("can't reduce pane size down if there are no terminals above");
        let terminal_borders_above: HashSet<usize> = terminals_above
            .iter()
            .map(|t| self.panes.get(t).unwrap().x())
            .collect();
        let (left_resize_border, terminals_to_the_left) =
            self.top_aligned_contiguous_panes_to_the_left(&id, &terminal_borders_above);
        let (right_resize_border, terminals_to_the_right) =
            self.top_aligned_contiguous_panes_to_the_right(&id, &terminal_borders_above);
        terminals_above.retain(|t| {
            self.pane_is_between_vertical_borders(t, left_resize_border, right_resize_border)
        });
        self.reduce_pane_height_down(&id, count);
        for terminal_id in terminals_above {
            self.increase_pane_height_down(&terminal_id, count);
        }
        for terminal_id in terminals_to_the_left
            .iter()
            .chain(terminals_to_the_right.iter())
        {
            self.reduce_pane_height_down(&terminal_id, count);
        }
    }
    fn reduce_pane_and_surroundings_right(&mut self, id: &PaneId, count: usize) {
        let mut terminals_to_the_left = self
            .pane_ids_directly_left_of(&id)
            .expect("can't reduce pane size right if there are no terminals to the left");
        let terminal_borders_to_the_left: HashSet<usize> = terminals_to_the_left
            .iter()
            .map(|t| self.panes.get(t).unwrap().y())
            .collect();
        let (top_resize_border, terminals_above) =
            self.left_aligned_contiguous_panes_above(&id, &terminal_borders_to_the_left);
        let (bottom_resize_border, terminals_below) =
            self.left_aligned_contiguous_panes_below(&id, &terminal_borders_to_the_left);
        terminals_to_the_left.retain(|t| {
            self.pane_is_between_horizontal_borders(t, top_resize_border, bottom_resize_border)
        });
        self.reduce_pane_width_right(&id, count);
        for terminal_id in terminals_to_the_left {
            self.increase_pane_width_right(&terminal_id, count);
        }
        for terminal_id in terminals_above.iter().chain(terminals_below.iter()) {
            self.reduce_pane_width_right(&terminal_id, count);
        }
    }
    fn reduce_pane_and_surroundings_left(&mut self, id: &PaneId, count: usize) {
        let mut terminals_to_the_right = self
            .pane_ids_directly_right_of(&id)
            .expect("can't reduce pane size left if there are no terminals to the right");
        let terminal_borders_to_the_right: HashSet<usize> = terminals_to_the_right
            .iter()
            .map(|t| self.panes.get(t).unwrap().y())
            .collect();
        let (top_resize_border, terminals_above) =
            self.right_aligned_contiguous_panes_above(&id, &terminal_borders_to_the_right);
        let (bottom_resize_border, terminals_below) =
            self.right_aligned_contiguous_panes_below(&id, &terminal_borders_to_the_right);
        terminals_to_the_right.retain(|t| {
            self.pane_is_between_horizontal_borders(t, top_resize_border, bottom_resize_border)
        });
        self.reduce_pane_width_left(&id, count);
        for terminal_id in terminals_to_the_right {
            self.increase_pane_width_left(&terminal_id, count);
        }
        for terminal_id in terminals_above.iter().chain(terminals_below.iter()) {
            self.reduce_pane_width_left(&terminal_id, count);
        }
    }
    fn increase_pane_and_surroundings_up(&mut self, id: &PaneId, count: usize) {
        let mut terminals_above = self
            .pane_ids_directly_above(&id)
            .expect("can't increase pane size up if there are no terminals above");
        let terminal_borders_above: HashSet<usize> = terminals_above
            .iter()
            .map(|t| self.panes.get(t).unwrap().x())
            .collect();
        let (left_resize_border, terminals_to_the_left) =
            self.top_aligned_contiguous_panes_to_the_left(&id, &terminal_borders_above);
        let (right_resize_border, terminals_to_the_right) =
            self.top_aligned_contiguous_panes_to_the_right(&id, &terminal_borders_above);
        terminals_above.retain(|t| {
            self.pane_is_between_vertical_borders(t, left_resize_border, right_resize_border)
        });
        self.increase_pane_height_up(&id, count);
        for terminal_id in terminals_above {
            self.reduce_pane_height_up(&terminal_id, count);
        }
        for terminal_id in terminals_to_the_left
            .iter()
            .chain(terminals_to_the_right.iter())
        {
            self.increase_pane_height_up(&terminal_id, count);
        }
    }
    fn increase_pane_and_surroundings_down(&mut self, id: &PaneId, count: usize) {
        let mut terminals_below = self
            .pane_ids_directly_below(&id)
            .expect("can't increase pane size down if there are no terminals below");
        let terminal_borders_below: HashSet<usize> = terminals_below
            .iter()
            .map(|t| self.panes.get(t).unwrap().x())
            .collect();
        let (left_resize_border, terminals_to_the_left) =
            self.bottom_aligned_contiguous_panes_to_the_left(&id, &terminal_borders_below);
        let (right_resize_border, terminals_to_the_right) =
            self.bottom_aligned_contiguous_panes_to_the_right(&id, &terminal_borders_below);
        terminals_below.retain(|t| {
            self.pane_is_between_vertical_borders(t, left_resize_border, right_resize_border)
        });
        self.increase_pane_height_down(&id, count);
        for terminal_id in terminals_below {
            self.reduce_pane_height_down(&terminal_id, count);
        }
        for terminal_id in terminals_to_the_left
            .iter()
            .chain(terminals_to_the_right.iter())
        {
            self.increase_pane_height_down(&terminal_id, count);
        }
    }
    fn increase_pane_and_surroundings_right(&mut self, id: &PaneId, count: usize) {
        let mut terminals_to_the_right = self
            .pane_ids_directly_right_of(&id)
            .expect("can't increase pane size right if there are no terminals to the right");
        let terminal_borders_to_the_right: HashSet<usize> = terminals_to_the_right
            .iter()
            .map(|t| self.panes.get(t).unwrap().y())
            .collect();
        let (top_resize_border, terminals_above) =
            self.right_aligned_contiguous_panes_above(&id, &terminal_borders_to_the_right);
        let (bottom_resize_border, terminals_below) =
            self.right_aligned_contiguous_panes_below(&id, &terminal_borders_to_the_right);
        terminals_to_the_right.retain(|t| {
            self.pane_is_between_horizontal_borders(t, top_resize_border, bottom_resize_border)
        });
        self.increase_pane_width_right(&id, count);
        for terminal_id in terminals_to_the_right {
            self.reduce_pane_width_right(&terminal_id, count);
        }
        for terminal_id in terminals_above.iter().chain(terminals_below.iter()) {
            self.increase_pane_width_right(&terminal_id, count);
        }
    }
    fn increase_pane_and_surroundings_left(&mut self, id: &PaneId, count: usize) {
        let mut terminals_to_the_left = self
            .pane_ids_directly_left_of(&id)
            .expect("can't increase pane size right if there are no terminals to the right");
        let terminal_borders_to_the_left: HashSet<usize> = terminals_to_the_left
            .iter()
            .map(|t| self.panes.get(t).unwrap().y())
            .collect();
        let (top_resize_border, terminals_above) =
            self.left_aligned_contiguous_panes_above(&id, &terminal_borders_to_the_left);
        let (bottom_resize_border, terminals_below) =
            self.left_aligned_contiguous_panes_below(&id, &terminal_borders_to_the_left);
        terminals_to_the_left.retain(|t| {
            self.pane_is_between_horizontal_borders(t, top_resize_border, bottom_resize_border)
        });
        self.increase_pane_width_left(&id, count);
        for terminal_id in terminals_to_the_left {
            self.reduce_pane_width_left(&terminal_id, count);
        }
        for terminal_id in terminals_above.iter().chain(terminals_below.iter()) {
            self.increase_pane_width_left(&terminal_id, count);
        }
    }
    fn pos_and_size_is_within_expansion_boundary(&self, pos_and_size: PositionAndSize) -> bool {
        match self.expansion_boundary {
            Some(expansion_boundary) => {
                pos_and_size.x >= expansion_boundary.x
                    && pos_and_size.x < expansion_boundary.x + expansion_boundary.columns
                    && pos_and_size.y >= expansion_boundary.y
                    && pos_and_size.y < expansion_boundary.y + expansion_boundary.rows
                    && pos_and_size.x + pos_and_size.columns
                        <= expansion_boundary.x + expansion_boundary.columns
                    && pos_and_size.y + pos_and_size.rows
                        <= expansion_boundary.y + expansion_boundary.rows
            }
            None => true, // no expansion boundary, no problem
        }
    }
    fn can_increase_pane_and_surroundings_right(
        &self,
        pane_id: &PaneId,
        increase_by: usize,
    ) -> bool {
        let pane = self.panes.get(pane_id).unwrap();
        let can_increase_pane_size = pane
            .max_width()
            .map(|max_width| pane.columns() + increase_by <= max_width)
            .unwrap_or(true); // no max width, increase to your heart's content
        if !can_increase_pane_size {
            return false;
        }
        let mut new_pos_and_size_for_pane = pane.position_and_size();
        new_pos_and_size_for_pane.columns += increase_by;
        if !self.pos_and_size_is_within_expansion_boundary(new_pos_and_size_for_pane) {
            return false;
        }

        if let Some(panes_to_the_right) = self.pane_ids_directly_right_of(&pane_id) {
            return panes_to_the_right.iter().all(|id| {
                let p = self.panes.get(id).unwrap();
                let position_and_size_for_pane = p.position_and_size();
                self.pos_and_size_is_within_expansion_boundary(position_and_size_for_pane)
                    && p.columns() > increase_by
                    && p.columns() - increase_by >= p.min_width()
            });
        } else {
            false
        }
    }
    fn can_increase_pane_and_surroundings_left(
        &self,
        pane_id: &PaneId,
        increase_by: usize,
    ) -> bool {
        let pane = self.panes.get(pane_id).unwrap();
        let can_increase_pane_size = pane
            .max_width()
            .map(|max_width| pane.columns() + increase_by <= max_width)
            .unwrap_or(true); // no max width, increase to your heart's content
        if !can_increase_pane_size {
            return false;
        }
        let mut new_pos_and_size_for_pane = pane.position_and_size();
        new_pos_and_size_for_pane.x = new_pos_and_size_for_pane.x.saturating_sub(increase_by);
        if !self.pos_and_size_is_within_expansion_boundary(new_pos_and_size_for_pane) {
            return false;
        }

        if let Some(panes_to_the_left) = self.pane_ids_directly_left_of(&pane_id) {
            return panes_to_the_left.iter().all(|id| {
                let p = self.panes.get(id).unwrap();
                let position_and_size_for_pane = p.position_and_size();
                self.pos_and_size_is_within_expansion_boundary(position_and_size_for_pane)
                    && p.columns() > increase_by
                    && p.columns() - increase_by >= p.min_width()
            });
        } else {
            false
        }
    }
    fn can_increase_pane_and_surroundings_down(
        &self,
        pane_id: &PaneId,
        increase_by: usize,
    ) -> bool {
        let pane = self.panes.get(pane_id).unwrap();
        let can_increase_pane_size = pane
            .max_height()
            .map(|max_height| pane.rows() + increase_by <= max_height)
            .unwrap_or(true); // no max width, increase to your heart's content
        if !can_increase_pane_size {
            return false;
        }
        let mut new_pos_and_size_for_pane = pane.position_and_size();
        new_pos_and_size_for_pane.rows += increase_by;
        if !self.pos_and_size_is_within_expansion_boundary(new_pos_and_size_for_pane) {
            return false;
        }

        if let Some(panes_below) = self.pane_ids_directly_below(&pane_id) {
            return panes_below.iter().all(|id| {
                let p = self.panes.get(id).unwrap();
                let position_and_size_for_pane = p.position_and_size();
                self.pos_and_size_is_within_expansion_boundary(position_and_size_for_pane)
                    && p.rows() > increase_by
                    && p.rows() - increase_by >= p.min_height()
            });
        } else {
            false
        }
    }
    fn can_increase_pane_and_surroundings_up(&self, pane_id: &PaneId, increase_by: usize) -> bool {
        let pane = self.panes.get(pane_id).unwrap();
        let can_increase_pane_size = pane
            .max_height()
            .map(|max_height| pane.rows() + increase_by <= max_height)
            .unwrap_or(true); // no max width, increase to your heart's content
        if !can_increase_pane_size {
            return false;
        }
        let mut new_pos_and_size_for_pane = pane.position_and_size();
        new_pos_and_size_for_pane.y = new_pos_and_size_for_pane.y.saturating_sub(increase_by);
        if !self.pos_and_size_is_within_expansion_boundary(new_pos_and_size_for_pane) {
            return false;
        }

        if let Some(panes_above) = self.pane_ids_directly_above(&pane_id) {
            return panes_above.iter().all(|id| {
                let p = self.panes.get(id).unwrap();
                let position_and_size_for_pane = p.position_and_size();
                self.pos_and_size_is_within_expansion_boundary(position_and_size_for_pane)
                    && p.rows() > increase_by
                    && p.rows() - increase_by >= p.min_height()
            });
        } else {
            false
        }
    }
    fn can_reduce_pane_and_surroundings_right(&self, pane_id: &PaneId, reduce_by: usize) -> bool {
        let pane = self.panes.get(pane_id).unwrap();
        let pane_columns = pane.columns();
        let can_reduce_pane_size =
            pane_columns > reduce_by && pane_columns - reduce_by >= pane.min_width();
        if !can_reduce_pane_size {
            return false;
        }
        if let Some(panes_to_the_left) = self.pane_ids_directly_left_of(&pane_id) {
            return panes_to_the_left.iter().all(|id| {
                let p = self.panes.get(id).unwrap();
                let position_and_size_for_pane = p.position_and_size();
                self.pos_and_size_is_within_expansion_boundary(position_and_size_for_pane)
                    && p.max_width()
                        .map(|max_width| p.columns() + reduce_by <= max_width)
                        .unwrap_or(true) // no max width, increase to your heart's content
            });
        } else {
            false
        }
    }
    fn can_reduce_pane_and_surroundings_left(&self, pane_id: &PaneId, reduce_by: usize) -> bool {
        let pane = self.panes.get(pane_id).unwrap();
        let pane_columns = pane.columns();
        let can_reduce_pane_size =
            pane_columns > reduce_by && pane_columns - reduce_by >= pane.min_width();
        if !can_reduce_pane_size {
            return false;
        }
        if let Some(panes_to_the_right) = self.pane_ids_directly_right_of(&pane_id) {
            return panes_to_the_right.iter().all(|id| {
                let p = self.panes.get(id).unwrap();
                let position_and_size_for_pane = p.position_and_size();
                self.pos_and_size_is_within_expansion_boundary(position_and_size_for_pane)
                    && p.max_width()
                        .map(|max_width| p.columns() + reduce_by <= max_width)
                        .unwrap_or(true) // no max width, increase to your heart's content
            });
        } else {
            false
        }
    }
    fn can_reduce_pane_and_surroundings_down(&self, pane_id: &PaneId, reduce_by: usize) -> bool {
        let pane = self.panes.get(pane_id).unwrap();
        let pane_rows = pane.rows();
        let can_reduce_pane_size =
            pane_rows > reduce_by && pane_rows - reduce_by >= pane.min_height();
        if !can_reduce_pane_size {
            return false;
        }
        if let Some(panes_above) = self.pane_ids_directly_above(&pane_id) {
            return panes_above.iter().all(|id| {
                let p = self.panes.get(id).unwrap();
                let position_and_size_for_pane = p.position_and_size();
                self.pos_and_size_is_within_expansion_boundary(position_and_size_for_pane)
                    && p.max_height()
                        .map(|max_height| p.rows() + reduce_by <= max_height)
                        .unwrap_or(true) // no max height, increase to your heart's content
            });
        } else {
            false
        }
    }
    fn can_reduce_pane_and_surroundings_up(&self, pane_id: &PaneId, reduce_by: usize) -> bool {
        let pane = self.panes.get(pane_id).unwrap();
        let pane_rows = pane.rows();
        let can_reduce_pane_size =
            pane_rows > reduce_by && pane_rows - reduce_by >= pane.min_height();
        if !can_reduce_pane_size {
            return false;
        }
        if let Some(panes_below) = self.pane_ids_directly_below(&pane_id) {
            return panes_below.iter().all(|id| {
                let p = self.panes.get(id).unwrap();
                let position_and_size_for_pane = p.position_and_size();
                self.pos_and_size_is_within_expansion_boundary(position_and_size_for_pane)
                    && p.max_height()
                        .map(|max_height| p.rows() + reduce_by <= max_height)
                        .unwrap_or(true) // no max height, increase to your heart's content
            });
        } else {
            false
        }
    }
    pub fn resize_whole_tab(&mut self, new_screen_size: PositionAndSize) {
        if self.fullscreen_is_active {
            // this is not ideal but until we get rid of expansion_boundary, it's a necessity
            self.toggle_active_pane_fullscreen();
        }
<<<<<<< HEAD
        match PaneResizer::new(&mut self.panes, &mut self.os_api)
            .resize(self.full_screen_ws, new_screen_size)
        {
            Some((column_difference, row_difference)) => {
                self.should_clear_display_before_rendering = true;
                self.expansion_boundary.as_mut().map(|expansion_boundary| {
                    // TODO: this is not always accurate
                    expansion_boundary.columns =
                        (expansion_boundary.columns as isize + column_difference) as usize;
                    expansion_boundary.rows =
                        (expansion_boundary.rows as isize + row_difference) as usize;
                });
                self.full_screen_ws.columns =
                    (self.full_screen_ws.columns as isize + column_difference) as usize;
                self.full_screen_ws.rows =
                    (self.full_screen_ws.rows as isize + row_difference) as usize;
            }
            None => {}
        };
=======
        self.render();
>>>>>>> 9cb2b727
    }
    pub fn resize_left(&mut self) {
        // TODO: find out by how much we actually reduced and only reduce by that much
        let count = 10;
        if let Some(active_pane_id) = self.get_active_pane_id() {
            if self.can_increase_pane_and_surroundings_left(&active_pane_id, count) {
                self.increase_pane_and_surroundings_left(&active_pane_id, count);
            } else if self.can_reduce_pane_and_surroundings_left(&active_pane_id, count) {
                self.reduce_pane_and_surroundings_left(&active_pane_id, count);
            }
        }
        self.render();
    }
    pub fn resize_right(&mut self) {
        // TODO: find out by how much we actually reduced and only reduce by that much
        let count = 10;
        if let Some(active_pane_id) = self.get_active_pane_id() {
            if self.can_increase_pane_and_surroundings_right(&active_pane_id, count) {
                self.increase_pane_and_surroundings_right(&active_pane_id, count);
            } else if self.can_reduce_pane_and_surroundings_right(&active_pane_id, count) {
                self.reduce_pane_and_surroundings_right(&active_pane_id, count);
            }
        }
    }
    pub fn resize_down(&mut self) {
        // TODO: find out by how much we actually reduced and only reduce by that much
        let count = 2;
        if let Some(active_pane_id) = self.get_active_pane_id() {
            if self.can_increase_pane_and_surroundings_down(&active_pane_id, count) {
                self.increase_pane_and_surroundings_down(&active_pane_id, count);
            } else if self.can_reduce_pane_and_surroundings_down(&active_pane_id, count) {
                self.reduce_pane_and_surroundings_down(&active_pane_id, count);
            }
        }
        self.render();
    }
    pub fn resize_up(&mut self) {
        // TODO: find out by how much we actually reduced and only reduce by that much
        let count = 2;
        if let Some(active_pane_id) = self.get_active_pane_id() {
            if self.can_increase_pane_and_surroundings_up(&active_pane_id, count) {
                self.increase_pane_and_surroundings_up(&active_pane_id, count);
            } else if self.can_reduce_pane_and_surroundings_up(&active_pane_id, count) {
                self.reduce_pane_and_surroundings_up(&active_pane_id, count);
            }
        }
        self.render();
    }
    pub fn move_focus(&mut self) {
        if !self.has_selectable_panes() {
            return;
        }
        if self.fullscreen_is_active {
            return;
        }
        let active_terminal_id = self.get_active_pane_id().unwrap();
        let terminal_ids: Vec<PaneId> = self.get_selectable_panes().map(|(&pid, _)| pid).collect(); // TODO: better, no allocations
        let first_terminal = terminal_ids.get(0).unwrap();
        let active_terminal_id_position = terminal_ids
            .iter()
            .position(|id| id == &active_terminal_id)
            .unwrap();
        if let Some(next_terminal) = terminal_ids.get(active_terminal_id_position + 1) {
            self.active_terminal = Some(*next_terminal);
        } else {
            self.active_terminal = Some(*first_terminal);
        }
        self.render();
    }
    pub fn move_focus_left(&mut self) {
        if !self.has_selectable_panes() {
            return;
        }
        if self.fullscreen_is_active {
            return;
        }
        let active_terminal = self.get_active_pane();
        if let Some(active) = active_terminal {
            let terminals = self.get_selectable_panes();
            let next_index = terminals
                .enumerate()
                .filter(|(_, (_, c))| {
                    c.is_directly_left_of(active) && c.horizontally_overlaps_with(active)
                })
                .max_by_key(|(_, (_, c))| c.get_horizontal_overlap_with(active))
                .map(|(_, (pid, _))| pid);
            match next_index {
                Some(&p) => {
                    self.active_terminal = Some(p);
                }
                None => {
                    self.active_terminal = Some(active.pid());
                }
            }
        } else {
            self.active_terminal = Some(active_terminal.unwrap().pid());
        }
        self.render();
    }
    pub fn move_focus_down(&mut self) {
        if !self.has_selectable_panes() {
            return;
        }
        if self.fullscreen_is_active {
            return;
        }
        let active_terminal = self.get_active_pane();
        if let Some(active) = active_terminal {
            let terminals = self.get_selectable_panes();
            let next_index = terminals
                .enumerate()
                .filter(|(_, (_, c))| {
                    c.is_directly_below(active) && c.vertically_overlaps_with(active)
                })
                .max_by_key(|(_, (_, c))| c.get_vertical_overlap_with(active))
                .map(|(_, (pid, _))| pid);
            match next_index {
                Some(&p) => {
                    self.active_terminal = Some(p);
                }
                None => {
                    self.active_terminal = Some(active.pid());
                }
            }
        } else {
            self.active_terminal = Some(active_terminal.unwrap().pid());
        }
        self.render();
    }
    pub fn move_focus_up(&mut self) {
        if !self.has_selectable_panes() {
            return;
        }
        if self.fullscreen_is_active {
            return;
        }
        let active_terminal = self.get_active_pane();
        if let Some(active) = active_terminal {
            let terminals = self.get_selectable_panes();
            let next_index = terminals
                .enumerate()
                .filter(|(_, (_, c))| {
                    c.is_directly_above(active) && c.vertically_overlaps_with(active)
                })
                .max_by_key(|(_, (_, c))| c.get_vertical_overlap_with(active))
                .map(|(_, (pid, _))| pid);
            match next_index {
                Some(&p) => {
                    self.active_terminal = Some(p);
                }
                None => {
                    self.active_terminal = Some(active.pid());
                }
            }
        } else {
            self.active_terminal = Some(active_terminal.unwrap().pid());
        }
        self.render();
    }
    pub fn move_focus_right(&mut self) {
        if !self.has_selectable_panes() {
            return;
        }
        if self.fullscreen_is_active {
            return;
        }
        let active_terminal = self.get_active_pane();
        if let Some(active) = active_terminal {
            let terminals = self.get_selectable_panes();
            let next_index = terminals
                .enumerate()
                .filter(|(_, (_, c))| {
                    c.is_directly_right_of(active) && c.horizontally_overlaps_with(active)
                })
                .max_by_key(|(_, (_, c))| c.get_horizontal_overlap_with(active))
                .map(|(_, (pid, _))| pid);
            match next_index {
                Some(&p) => {
                    self.active_terminal = Some(p);
                }
                None => {
                    self.active_terminal = Some(active.pid());
                }
            }
        } else {
            self.active_terminal = Some(active_terminal.unwrap().pid());
        }
        self.render();
    }
    fn horizontal_borders(&self, terminals: &[PaneId]) -> HashSet<usize> {
        terminals.iter().fold(HashSet::new(), |mut borders, t| {
            let terminal = self.panes.get(t).unwrap();
            borders.insert(terminal.y());
            borders.insert(terminal.y() + terminal.rows() + 1); // 1 for the border width
            borders
        })
    }
    fn vertical_borders(&self, terminals: &[PaneId]) -> HashSet<usize> {
        terminals.iter().fold(HashSet::new(), |mut borders, t| {
            let terminal = self.panes.get(t).unwrap();
            borders.insert(terminal.x());
            borders.insert(terminal.x() + terminal.columns() + 1); // 1 for the border width
            borders
        })
    }
    fn panes_to_the_left_between_aligning_borders(&self, id: PaneId) -> Option<Vec<PaneId>> {
        if let Some(terminal) = self.panes.get(&id) {
            let upper_close_border = terminal.y();
            let lower_close_border = terminal.y() + terminal.rows() + 1;

            if let Some(mut terminals_to_the_left) = self.pane_ids_directly_left_of(&id) {
                let terminal_borders_to_the_left = self.horizontal_borders(&terminals_to_the_left);
                if terminal_borders_to_the_left.contains(&upper_close_border)
                    && terminal_borders_to_the_left.contains(&lower_close_border)
                {
                    terminals_to_the_left.retain(|t| {
                        self.pane_is_between_horizontal_borders(
                            t,
                            upper_close_border,
                            lower_close_border,
                        )
                    });
                    return Some(terminals_to_the_left);
                }
            }
        }
        None
    }
    fn panes_to_the_right_between_aligning_borders(&self, id: PaneId) -> Option<Vec<PaneId>> {
        if let Some(terminal) = self.panes.get(&id) {
            let upper_close_border = terminal.y();
            let lower_close_border = terminal.y() + terminal.rows() + 1;

            if let Some(mut terminals_to_the_right) = self.pane_ids_directly_right_of(&id) {
                let terminal_borders_to_the_right =
                    self.horizontal_borders(&terminals_to_the_right);
                if terminal_borders_to_the_right.contains(&upper_close_border)
                    && terminal_borders_to_the_right.contains(&lower_close_border)
                {
                    terminals_to_the_right.retain(|t| {
                        self.pane_is_between_horizontal_borders(
                            t,
                            upper_close_border,
                            lower_close_border,
                        )
                    });
                    return Some(terminals_to_the_right);
                }
            }
        }
        None
    }
    fn panes_above_between_aligning_borders(&self, id: PaneId) -> Option<Vec<PaneId>> {
        if let Some(terminal) = self.panes.get(&id) {
            let left_close_border = terminal.x();
            let right_close_border = terminal.x() + terminal.columns() + 1;

            if let Some(mut terminals_above) = self.pane_ids_directly_above(&id) {
                let terminal_borders_above = self.vertical_borders(&terminals_above);
                if terminal_borders_above.contains(&left_close_border)
                    && terminal_borders_above.contains(&right_close_border)
                {
                    terminals_above.retain(|t| {
                        self.pane_is_between_vertical_borders(
                            t,
                            left_close_border,
                            right_close_border,
                        )
                    });
                    return Some(terminals_above);
                }
            }
        }
        None
    }
    fn panes_below_between_aligning_borders(&self, id: PaneId) -> Option<Vec<PaneId>> {
        if let Some(terminal) = self.panes.get(&id) {
            let left_close_border = terminal.x();
            let right_close_border = terminal.x() + terminal.columns() + 1;

            if let Some(mut terminals_below) = self.pane_ids_directly_below(&id) {
                let terminal_borders_below = self.vertical_borders(&terminals_below);
                if terminal_borders_below.contains(&left_close_border)
                    && terminal_borders_below.contains(&right_close_border)
                {
                    terminals_below.retain(|t| {
                        self.pane_is_between_vertical_borders(
                            t,
                            left_close_border,
                            right_close_border,
                        )
                    });
                    return Some(terminals_below);
                }
            }
        }
        None
    }
    fn close_down_to_max_terminals(&mut self) {
        if let Some(max_panes) = self.max_panes {
            let terminals = self.get_pane_ids();
            for &pid in terminals.iter().skip(max_panes - 1) {
                self.send_pty_instructions
                    .send(PtyInstruction::ClosePane(pid))
                    .unwrap();
                self.close_pane_without_rerender(pid);
            }
        }
    }
    pub fn get_pane_ids(&self) -> Vec<PaneId> {
        self.get_panes().map(|(&pid, _)| pid).collect()
    }
    pub fn set_pane_selectable(&mut self, id: PaneId, selectable: bool) {
        if let Some(pane) = self.panes.get_mut(&id) {
            pane.set_selectable(selectable);
            if self.get_active_pane_id() == Some(id) && !selectable {
                self.active_terminal = self.next_active_pane(self.get_pane_ids())
            }
        }
    }
    pub fn set_pane_invisible_borders(&mut self, id: PaneId, invisible_borders: bool) {
        if let Some(pane) = self.panes.get_mut(&id) {
            pane.set_invisible_borders(invisible_borders);
        }
    }
    pub fn set_pane_max_height(&mut self, id: PaneId, max_height: usize) {
        if let Some(pane) = self.panes.get_mut(&id) {
            pane.set_max_height(max_height);
        }
    }
    pub fn close_pane(&mut self, id: PaneId) {
        if self.panes.get(&id).is_some() {
            self.close_pane_without_rerender(id);
        }
    }
    pub fn close_pane_without_rerender(&mut self, id: PaneId) {
        if let Some(terminal_to_close) = self.panes.get(&id) {
            let terminal_to_close_width = terminal_to_close.columns();
            let terminal_to_close_height = terminal_to_close.rows();
            if let Some(terminals) = self.panes_to_the_left_between_aligning_borders(id) {
                for terminal_id in terminals.iter() {
                    self.increase_pane_width_right(&terminal_id, terminal_to_close_width + 1);
                    // 1 for the border
                }
                if self.active_terminal == Some(id) {
                    self.active_terminal = self.next_active_pane(terminals);
                }
            } else if let Some(terminals) = self.panes_to_the_right_between_aligning_borders(id) {
                for terminal_id in terminals.iter() {
                    self.increase_pane_width_left(&terminal_id, terminal_to_close_width + 1);
                    // 1 for the border
                }
                if self.active_terminal == Some(id) {
                    self.active_terminal = self.next_active_pane(terminals);
                }
            } else if let Some(terminals) = self.panes_above_between_aligning_borders(id) {
                for terminal_id in terminals.iter() {
                    self.increase_pane_height_down(&terminal_id, terminal_to_close_height + 1);
                    // 1 for the border
                }
                if self.active_terminal == Some(id) {
                    self.active_terminal = self.next_active_pane(terminals);
                }
            } else if let Some(terminals) = self.panes_below_between_aligning_borders(id) {
                for terminal_id in terminals.iter() {
                    self.increase_pane_height_up(&terminal_id, terminal_to_close_height + 1);
                    // 1 for the border
                }
                if self.active_terminal == Some(id) {
                    self.active_terminal = self.next_active_pane(terminals);
                }
            } else {
            }
            self.panes.remove(&id);
            if self.active_terminal.is_none() {
                self.active_terminal = self.next_active_pane(self.get_pane_ids());
            }
        }
    }
    pub fn close_focused_pane(&mut self) {
        if let Some(active_pane_id) = self.get_active_pane_id() {
            self.close_pane(active_pane_id);
            self.send_pty_instructions
                .send(PtyInstruction::ClosePane(active_pane_id))
                .unwrap();
        }
    }
    pub fn scroll_active_terminal_up(&mut self) {
        if let Some(active_terminal_id) = self.get_active_terminal_id() {
            let active_terminal = self
                .panes
                .get_mut(&PaneId::Terminal(active_terminal_id))
                .unwrap();
            active_terminal.scroll_up(1);
            self.render();
        }
    }
    pub fn scroll_active_terminal_down(&mut self) {
        if let Some(active_terminal_id) = self.get_active_terminal_id() {
            let active_terminal = self
                .panes
                .get_mut(&PaneId::Terminal(active_terminal_id))
                .unwrap();
            active_terminal.scroll_down(1);
            self.render();
        }
    }
    pub fn clear_active_terminal_scroll(&mut self) {
        if let Some(active_terminal_id) = self.get_active_terminal_id() {
            let active_terminal = self
                .panes
                .get_mut(&PaneId::Terminal(active_terminal_id))
                .unwrap();
            active_terminal.clear_scroll();
        }
    }
}<|MERGE_RESOLUTION|>--- conflicted
+++ resolved
@@ -1,24 +1,16 @@
 //! `Tab`s holds multiple panes. It tracks their coordinates (x/y) and size,
 //! as well as how they should be resized
 
-<<<<<<< HEAD
 use crate::client::pane_resizer::PaneResizer;
-use crate::common::{AppInstruction, SenderWithContext};
-=======
 use crate::boundaries::colors;
 use crate::common::{input::handler::parse_keys, AppInstruction, SenderWithContext};
->>>>>>> 9cb2b727
 use crate::layout::Layout;
 use crate::panes::{PaneId, PositionAndSize, TerminalPane};
 use crate::pty_bus::{PtyInstruction, VteEvent};
 use crate::wasm_vm::PluginInstruction;
 use crate::{boundaries::Boundaries, panes::PluginPane};
-<<<<<<< HEAD
-use crate::{os_input_output::OsApi, utils::shared::adjust_to_size};
-use serde::{Deserialize, Serialize};
-=======
-use crate::{os_input_output::OsApi, utils::shared::pad_to_size};
->>>>>>> 9cb2b727
+use crate::utils::shared::adjust_to_size;
+use crate::os_input_output::OsApi;
 use std::os::unix::io::RawFd;
 use std::{
     cmp::Reverse,
@@ -26,6 +18,7 @@
 };
 use std::{io::Write, sync::mpsc::channel};
 use zellij_tile::data::{Event, ModeInfo};
+use serde::{Deserialize, Serialize};
 
 const CURSOR_HEIGHT_WIDTH_RATIO: usize = 4; // this is not accurate and kind of a magic number, TODO: look into this
 const MIN_TERMINAL_HEIGHT: usize = 2;
@@ -76,8 +69,8 @@
     pub send_plugin_instructions: SenderWithContext<PluginInstruction>,
     pub send_app_instructions: SenderWithContext<AppInstruction>,
     expansion_boundary: Option<PositionAndSize>,
-<<<<<<< HEAD
     should_clear_display_before_rendering: bool,
+    pub mode_info: ModeInfo,
 }
 
 #[derive(Clone, Debug, Default, Serialize, Deserialize)]
@@ -86,9 +79,7 @@
     pub position: usize,
     pub name: String,
     pub active: bool,
-=======
     pub mode_info: ModeInfo,
->>>>>>> 9cb2b727
 }
 
 // FIXME: Use a struct that has a pane_type enum, to reduce all of the duplication
@@ -255,11 +246,8 @@
             send_pty_instructions,
             send_plugin_instructions,
             expansion_boundary: None,
-<<<<<<< HEAD
             should_clear_display_before_rendering: false,
-=======
             mode_info,
->>>>>>> 9cb2b727
         }
     }
 
@@ -676,7 +664,6 @@
         stdout
             .write_all(&hide_cursor.as_bytes())
             .expect("cannot write to stdout");
-<<<<<<< HEAD
         if self.should_clear_display_before_rendering {
             let clear_display = "\u{1b}[2J";
             stdout
@@ -686,21 +673,15 @@
         }
         for (kind, pane) in self.panes.iter_mut() {
             if !self.panes_to_hide.contains(&pane.pid()) {
-                boundaries.add_rect(pane.as_ref());
-                if let Some(vte_output) = pane.render() {
-=======
-        for (kind, terminal) in self.panes.iter_mut() {
-            if !self.panes_to_hide.contains(&terminal.pid()) {
-                match self.active_terminal.unwrap() == terminal.pid() {
+                match self.active_terminal.unwrap() == pane.pid() {
                     true => boundaries.add_rect(
-                        terminal.as_ref(),
+                        pane.as_ref(),
                         self.mode_info.mode,
                         Some(colors::GREEN),
                     ),
-                    false => boundaries.add_rect(terminal.as_ref(), self.mode_info.mode, None),
-                }
-                if let Some(vte_output) = terminal.render() {
->>>>>>> 9cb2b727
+                    false => boundaries.add_rect(pane.as_ref(), self.mode_info.mode, None),
+                }
+                if let Some(vte_output) = pane.render() {
                     let vte_output = if let PaneId::Terminal(_) = kind {
                         vte_output
                     } else {
@@ -1729,7 +1710,6 @@
             // this is not ideal but until we get rid of expansion_boundary, it's a necessity
             self.toggle_active_pane_fullscreen();
         }
-<<<<<<< HEAD
         match PaneResizer::new(&mut self.panes, &mut self.os_api)
             .resize(self.full_screen_ws, new_screen_size)
         {
@@ -1749,9 +1729,6 @@
             }
             None => {}
         };
-=======
-        self.render();
->>>>>>> 9cb2b727
     }
     pub fn resize_left(&mut self) {
         // TODO: find out by how much we actually reduced and only reduce by that much
@@ -1775,6 +1752,7 @@
                 self.reduce_pane_and_surroundings_right(&active_pane_id, count);
             }
         }
+        self.render();
     }
     pub fn resize_down(&mut self) {
         // TODO: find out by how much we actually reduced and only reduce by that much
