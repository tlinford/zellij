--- conflicted
+++ resolved
@@ -1,25 +1,9 @@
 ---
-<<<<<<< HEAD
-direction: Horizontal
-parts:
-  - direction: Vertical
-    borderless: true
-    split_size:
-      Fixed: 1
-    run:
-      plugin: tab-bar
-  - direction: Vertical
-  - direction: Vertical
-    borderless: true
-    split_size:
-      Fixed: 2
-    run:
-      plugin: status-bar
-=======
 template:
   direction: Horizontal
   parts:
     - direction: Vertical
+      borderless: true
       split_size:
         Fixed: 1
       run:
@@ -27,10 +11,10 @@
     - direction: Vertical
       body: true
     - direction: Vertical
+      borderless: true
       split_size:
         Fixed: 2
       run:
         plugin: status-bar
 tabs:
-  - direction: Vertical
->>>>>>> 88b40638
+  - direction: Vertical